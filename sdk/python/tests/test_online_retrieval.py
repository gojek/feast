--- conflicted
+++ resolved
@@ -126,13 +126,9 @@
         # invalid table reference
         with pytest.raises(FeatureViewNotFoundException):
             store.get_online_features(
-<<<<<<< HEAD
-                features=["driver_locations_bad:lon"], entity_rows=[{"driver": 1}],
-=======
-                feature_refs=["driver_locations_bad:lon"],
+                features=["driver_locations_bad:lon"],
                 entity_rows=[{"driver": 1}],
                 full_feature_names=False,
->>>>>>> 2e0113e1
             )
 
         # Create new FeatureStore object with fast cache invalidation
