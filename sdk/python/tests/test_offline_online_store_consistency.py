import contextlib
import math
import tempfile
import time
import uuid
from datetime import datetime, timedelta
from pathlib import Path
from typing import Iterator, Optional, Tuple, Union

import pandas as pd
import pytest
from google.cloud import bigquery
from pytz import timezone, utc

from feast.data_format import ParquetFormat
from feast.data_source import BigQuerySource, FileSource
from feast.entity import Entity
from feast.feature import Feature
from feast.feature_store import FeatureStore
from feast.feature_view import FeatureView
from feast.infra.offline_stores.file import FileOfflineStoreConfig
from feast.infra.online_stores.datastore import DatastoreOnlineStoreConfig
from feast.infra.online_stores.dynamodb import DynamoDBOnlineStoreConfig
from feast.infra.online_stores.redis import RedisOnlineStoreConfig, RedisType
from feast.infra.online_stores.sqlite import SqliteOnlineStoreConfig
from feast.repo_config import RepoConfig
from feast.value_type import ValueType


def create_dataset() -> pd.DataFrame:
    now = datetime.utcnow()
    ts = pd.Timestamp(now).round("ms")
    data = {
        "id": [1, 2, 1, 3, 3],
        "value": [0.1, None, 0.3, 4, 5],
        "ts_1": [
            ts - timedelta(hours=4),
            ts,
            ts - timedelta(hours=3),
            # Use different time zones to test tz-naive -> tz-aware conversion
            (ts - timedelta(hours=4))
            .replace(tzinfo=utc)
            .astimezone(tz=timezone("Europe/Berlin")),
            (ts - timedelta(hours=1))
            .replace(tzinfo=utc)
            .astimezone(tz=timezone("US/Pacific")),
        ],
        "created_ts": [ts, ts, ts, ts, ts],
    }
    return pd.DataFrame.from_dict(data)


def get_feature_view(data_source: Union[FileSource, BigQuerySource]) -> FeatureView:
    return FeatureView(
        name="test_bq_correctness",
        entities=["driver"],
        features=[Feature("value", ValueType.FLOAT)],
        ttl=timedelta(days=5),
        input=data_source,
    )


# bq_source_type must be one of "query" and "table"
@contextlib.contextmanager
def prep_bq_fs_and_fv(
    bq_source_type: str,
) -> Iterator[Tuple[FeatureStore, FeatureView]]:
    client = bigquery.Client()
    gcp_project = client.project
    bigquery_dataset = "test_ingestion"
    dataset = bigquery.Dataset(f"{gcp_project}.{bigquery_dataset}")
    client.create_dataset(dataset, exists_ok=True)
    dataset.default_table_expiration_ms = (
        1000 * 60 * 60 * 24 * 14
    )  # 2 weeks in milliseconds
    client.update_dataset(dataset, ["default_table_expiration_ms"])

    df = create_dataset()

    job_config = bigquery.LoadJobConfig()
    table_ref = f"{gcp_project}.{bigquery_dataset}.{bq_source_type}_correctness_{int(time.time())}"
    query = f"SELECT * FROM `{table_ref}`"
    job = client.load_table_from_dataframe(df, table_ref, job_config=job_config)
    job.result()

    bigquery_source = BigQuerySource(
        table_ref=table_ref if bq_source_type == "table" else None,
        query=query if bq_source_type == "query" else None,
        event_timestamp_column="ts",
        created_timestamp_column="created_ts",
        date_partition_column="",
        field_mapping={"ts_1": "ts", "id": "driver_id"},
    )

    fv = get_feature_view(bigquery_source)
    e = Entity(
        name="driver",
        description="id for driver",
        join_key="driver_id",
        value_type=ValueType.INT32,
    )
    with tempfile.TemporaryDirectory() as repo_dir_name:
        config = RepoConfig(
            registry=str(Path(repo_dir_name) / "registry.db"),
            project=f"test_bq_correctness_{str(uuid.uuid4()).replace('-', '')}",
            provider="gcp",
            online_store=DatastoreOnlineStoreConfig(namespace="integration_test"),
        )
        fs = FeatureStore(config=config)
        fs.apply([fv, e])

        yield fs, fv


@contextlib.contextmanager
def prep_local_fs_and_fv() -> Iterator[Tuple[FeatureStore, FeatureView]]:
    with tempfile.NamedTemporaryFile(suffix=".parquet") as f:
        df = create_dataset()
        f.close()
        df.to_parquet(f.name)
        file_source = FileSource(
            file_format=ParquetFormat(),
            file_url=f"file://{f.name}",
            event_timestamp_column="ts",
            created_timestamp_column="created_ts",
            date_partition_column="",
            field_mapping={"ts_1": "ts", "id": "driver_id"},
        )
        fv = get_feature_view(file_source)
        e = Entity(
            name="driver",
            description="id for driver",
            join_key="driver_id",
            value_type=ValueType.INT32,
        )
        with tempfile.TemporaryDirectory() as repo_dir_name, tempfile.TemporaryDirectory() as data_dir_name:
            config = RepoConfig(
                registry=str(Path(repo_dir_name) / "registry.db"),
                project=f"test_bq_correctness_{str(uuid.uuid4()).replace('-', '')}",
                provider="local",
                online_store=SqliteOnlineStoreConfig(
                    path=str(Path(data_dir_name) / "online_store.db")
                ),
            )
            fs = FeatureStore(config=config)
            fs.apply([fv, e])

            yield fs, fv


@contextlib.contextmanager
def prep_redis_fs_and_fv() -> Iterator[Tuple[FeatureStore, FeatureView]]:
    with tempfile.NamedTemporaryFile(suffix=".parquet") as f:
        df = create_dataset()
        f.close()
        df.to_parquet(f.name)
        file_source = FileSource(
            file_format=ParquetFormat(),
            file_url=f"file://{f.name}",
            event_timestamp_column="ts",
            created_timestamp_column="created_ts",
            date_partition_column="",
            field_mapping={"ts_1": "ts", "id": "driver_id"},
        )
        fv = get_feature_view(file_source)
        e = Entity(
            name="driver",
            description="id for driver",
            join_key="driver_id",
            value_type=ValueType.INT32,
        )
        with tempfile.TemporaryDirectory() as repo_dir_name:
            config = RepoConfig(
                registry=str(Path(repo_dir_name) / "registry.db"),
                project=f"test_bq_correctness_{str(uuid.uuid4()).replace('-', '')}",
                provider="local",
                online_store=RedisOnlineStoreConfig(
                    type="redis",
                    redis_type=RedisType.redis,
                    connection_string="localhost:6379,db=0",
                ),
            )
            fs = FeatureStore(config=config)
            fs.apply([fv, e])

            yield fs, fv


@contextlib.contextmanager
def prep_dynamodb_fs_and_fv() -> Iterator[Tuple[FeatureStore, FeatureView]]:
    with tempfile.NamedTemporaryFile(suffix=".parquet") as f:
        df = create_dataset()
        f.close()
        df.to_parquet(f.name)
        file_source = FileSource(
            file_format=ParquetFormat(),
            file_url=f"file://{f.name}",
            event_timestamp_column="ts",
            created_timestamp_column="created_ts",
            date_partition_column="",
            field_mapping={"ts_1": "ts", "id": "driver_id"},
        )
        fv = get_feature_view(file_source)
        e = Entity(
            name="driver",
            description="id for driver",
            join_key="driver_id",
            value_type=ValueType.INT32,
        )
        with tempfile.TemporaryDirectory() as repo_dir_name:
            config = RepoConfig(
                registry=str(Path(repo_dir_name) / "registry.db"),
                project=f"test_bq_correctness_{str(uuid.uuid4()).replace('-', '')}",
                provider="aws",
                online_store=DynamoDBOnlineStoreConfig(region="us-west-2"),
                offline_store=FileOfflineStoreConfig(),
            )
            fs = FeatureStore(config=config)
            fs.apply([fv, e])

            yield fs, fv


# Checks that both offline & online store values are as expected
def check_offline_and_online_features(
    fs: FeatureStore,
    fv: FeatureView,
    driver_id: int,
    event_timestamp: datetime,
    expected_value: Optional[float],
    full_feature_names: bool,
) -> None:
    # Check online store
    response_dict = fs.get_online_features(
        [f"{fv.name}:value"],
        [{"driver": driver_id}],
        full_feature_names=full_feature_names,
    ).to_dict()

    if full_feature_names:
        if expected_value:
            assert abs(response_dict[f"{fv.name}__value"][0] - expected_value) < 1e-6
        else:
            assert response_dict[f"{fv.name}__value"][0] is None
    else:
        if expected_value:
            assert abs(response_dict["value"][0] - expected_value) < 1e-6
        else:
            assert response_dict["value"][0] is None

    # Check offline store
    df = fs.get_historical_features(
        entity_df=pd.DataFrame.from_dict(
            {"driver_id": [driver_id], "event_timestamp": [event_timestamp]}
        ),
<<<<<<< HEAD
        features=[f"{fv.name}:value"],
=======
        feature_refs=[f"{fv.name}:value"],
        full_feature_names=full_feature_names,
>>>>>>> 2e0113e1
    ).to_df()

    if full_feature_names:
        if expected_value:
            assert abs(df.to_dict()[f"{fv.name}__value"][0] - expected_value) < 1e-6
        else:
            assert math.isnan(df.to_dict()[f"{fv.name}__value"][0])
    else:
        if expected_value:
            assert abs(df.to_dict()["value"][0] - expected_value) < 1e-6
        else:
            assert math.isnan(df.to_dict()["value"][0])


def run_offline_online_store_consistency_test(
    fs: FeatureStore, fv: FeatureView, full_feature_names: bool
) -> None:
    now = datetime.utcnow()
    # Run materialize()
    # use both tz-naive & tz-aware timestamps to test that they're both correctly handled
    start_date = (now - timedelta(hours=5)).replace(tzinfo=utc)
    end_date = now - timedelta(hours=2)
    fs.materialize(feature_views=[fv.name], start_date=start_date, end_date=end_date)

    # check result of materialize()
    check_offline_and_online_features(
        fs=fs,
        fv=fv,
        driver_id=1,
        event_timestamp=end_date,
        expected_value=0.3,
        full_feature_names=full_feature_names,
    )

    check_offline_and_online_features(
        fs=fs,
        fv=fv,
        driver_id=2,
        event_timestamp=end_date,
        expected_value=None,
        full_feature_names=full_feature_names,
    )

    # check prior value for materialize_incremental()
    check_offline_and_online_features(
        fs=fs,
        fv=fv,
        driver_id=3,
        event_timestamp=end_date,
        expected_value=4,
        full_feature_names=full_feature_names,
    )

    # run materialize_incremental()
    fs.materialize_incremental(feature_views=[fv.name], end_date=now)

    # check result of materialize_incremental()
    check_offline_and_online_features(
        fs=fs,
        fv=fv,
        driver_id=3,
        event_timestamp=now,
        expected_value=5,
        full_feature_names=full_feature_names,
    )


@pytest.mark.integration
@pytest.mark.parametrize(
    "bq_source_type", ["query", "table"],
)
@pytest.mark.parametrize("full_feature_names", [True, False])
def test_bq_offline_online_store_consistency(
    bq_source_type: str, full_feature_names: bool
):
    with prep_bq_fs_and_fv(bq_source_type) as (fs, fv):
        run_offline_online_store_consistency_test(fs, fv, full_feature_names)


@pytest.mark.parametrize("full_feature_names", [True, False])
@pytest.mark.integration
def test_redis_offline_online_store_consistency(full_feature_names: bool):
    with prep_redis_fs_and_fv() as (fs, fv):
        run_offline_online_store_consistency_test(fs, fv, full_feature_names)


@pytest.mark.parametrize("full_feature_names", [True, False])
@pytest.mark.integration
def test_dynamodb_offline_online_store_consistency(full_feature_names: bool):
    with prep_dynamodb_fs_and_fv() as (fs, fv):
        run_offline_online_store_consistency_test(fs, fv, full_feature_names)


@pytest.mark.parametrize("full_feature_names", [True, False])
def test_local_offline_online_store_consistency(full_feature_names: bool):
    with prep_local_fs_and_fv() as (fs, fv):
        run_offline_online_store_consistency_test(fs, fv, full_feature_names)<|MERGE_RESOLUTION|>--- conflicted
+++ resolved
@@ -253,12 +253,8 @@
         entity_df=pd.DataFrame.from_dict(
             {"driver_id": [driver_id], "event_timestamp": [event_timestamp]}
         ),
-<<<<<<< HEAD
         features=[f"{fv.name}:value"],
-=======
-        feature_refs=[f"{fv.name}:value"],
-        full_feature_names=full_feature_names,
->>>>>>> 2e0113e1
+        full_feature_names=full_feature_names,
     ).to_df()
 
     if full_feature_names:
