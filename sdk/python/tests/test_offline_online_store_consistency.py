--- conflicted
+++ resolved
@@ -263,14 +263,11 @@
         else:
             assert math.isnan(df.to_dict()[f"{fv.name}__value"][0])
     else:
-<<<<<<< HEAD
         if expected_value:
             assert abs(df.to_dict()["value"][0] - expected_value) < 1e-6
         else:
             assert math.isnan(df.to_dict()["value"][0])
-=======
-        assert math.isnan(df.to_dict()[f"{fv.name}__value"][0])
->>>>>>> 6a09d49e
+
 
 
 def run_offline_online_store_consistency_test(
@@ -351,18 +348,8 @@
     with prep_dynamodb_fs_and_fv() as (fs, fv):
         run_offline_online_store_consistency_test(fs, fv, full_feature_names)
 
-
-<<<<<<< HEAD
+        
 @pytest.mark.parametrize("full_feature_names", [True, False])
 def test_local_offline_online_store_consistency(full_feature_names: bool):
-=======
-@pytest.mark.integration
-def test_dynamodb_offline_online_store_consistency():
-    with prep_dynamodb_fs_and_fv() as (fs, fv):
-        run_offline_online_store_consistency_test(fs, fv)
-
-
-def test_local_offline_online_store_consistency():
->>>>>>> 6a09d49e
     with prep_local_fs_and_fv() as (fs, fv):
         run_offline_online_store_consistency_test(fs, fv, full_feature_names)