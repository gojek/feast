--- conflicted
+++ resolved
@@ -598,7 +598,6 @@
         )
 
 
-<<<<<<< HEAD
 @pytest.mark.integration
 def test_timestamp_bound_inference_from_entity_df_using_bigquery():
     start_date = datetime.now().replace(microsecond=0, second=0, minute=0)
@@ -622,7 +621,8 @@
 
     assert min_timestamp.astimezone("UTC") == min(entity_df["e_ts"]).astimezone("UTC")
     assert max_timestamp.astimezone("UTC") == max(entity_df["e_ts"]).astimezone("UTC")
-=======
+
+    
 def test_feature_name_collision_on_historical_retrieval():
 
     # _validate_feature_refs is the function that checks for colliding feature names
@@ -669,4 +669,3 @@
         "have different names."
     )
     assert str(error.value) == expected_error_message
->>>>>>> 2e0113e1
