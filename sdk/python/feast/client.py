--- conflicted
+++ resolved
@@ -1005,12 +1005,8 @@
             else:
                 entity_source = stage_entities_to_fs(
                     entity_source,
-<<<<<<< HEAD
-                    staging_location=self._config.get(CONFIG_SPARK_STAGING_LOCATION),
-                    config=self._config,
-=======
                     staging_location=self._config.get(opt.SPARK_STAGING_LOCATION),
->>>>>>> 77a83fd9
+                    config=self._config
                 )
 
         if self._use_job_service:
