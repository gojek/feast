# Copyright 2019 The Feast Authors
#
# Licensed under the Apache License, Version 2.0 (the "License");
# you may not use this file except in compliance with the License.
# You may obtain a copy of the License at
#
#     https://www.apache.org/licenses/LICENSE-2.0
#
# Unless required by applicable law or agreed to in writing, software
# distributed under the License is distributed on an "AS IS" BASIS,
# WITHOUT WARRANTIES OR CONDITIONS OF ANY KIND, either express or implied.
# See the License for the specific language governing permissions and
# limitations under the License.


import datetime
import logging
import os
import shutil
import tempfile
import time
import uuid
from collections import OrderedDict
from math import ceil
from typing import Any, Dict, List, Optional, Tuple, Union
import warnings

import grpc
import pandas as pd
import pyarrow as pa
import pyarrow.parquet as pq
from google.protobuf.timestamp_pb2 import Timestamp

import feast.grpc.auth as feast_auth
from feast.config import Config
from feast.constants import (
    CONFIG_CORE_ENABLE_AUTH_KEY,
    CONFIG_CORE_ENABLE_SSL_KEY,
    CONFIG_CORE_SERVER_SSL_CERT_KEY,
    CONFIG_CORE_URL_KEY,
    CONFIG_GRPC_CONNECTION_TIMEOUT_DEFAULT_KEY,
    CONFIG_PROJECT_KEY,
    CONFIG_SERVING_ENABLE_SSL_KEY,
    CONFIG_SERVING_SERVER_SSL_CERT_KEY,
    CONFIG_SERVING_URL_KEY,
    FEAST_DEFAULT_OPTIONS,
)
from feast.core.CoreService_pb2 import (
    ApplyFeatureSetRequest,
    ApplyFeatureSetResponse,
    ArchiveProjectRequest,
    ArchiveProjectResponse,
    CreateProjectRequest,
    CreateProjectResponse,
    GetFeastCoreVersionRequest,
    GetFeatureSetRequest,
    GetFeatureSetResponse,
    GetFeatureStatisticsRequest,
    ListFeatureSetsRequest,
    ListFeatureSetsResponse,
    ListFeaturesRequest,
    ListFeaturesResponse,
    ListIngestionJobsRequest,
    ListProjectsRequest,
    ListProjectsResponse,
    RestartIngestionJobRequest,
    StopIngestionJobRequest,
)
from feast.core.CoreService_pb2_grpc import CoreServiceStub
from feast.core.FeatureSet_pb2 import FeatureSetStatus
from feast.feature import Feature, FeatureRef
from feast.feature_set import Entity, FeatureSet, FeatureSetRef
from feast.grpc.grpc import create_grpc_channel
from feast.job import IngestJob, RetrievalJob
from feast.loaders.abstract_producer import get_producer
from feast.loaders.file import export_source_to_staging_location
from feast.loaders.ingest import KAFKA_CHUNK_PRODUCTION_TIMEOUT, get_feature_row_chunks
from feast.serving.ServingService_pb2 import (
    DataFormat,
    DatasetSource,
    FeastServingType,
    FeatureReference,
    GetBatchFeaturesRequest,
    GetFeastServingInfoRequest,
    GetFeastServingInfoResponse,
    GetOnlineFeaturesRequest,
    GetOnlineFeaturesResponse,
)
from feast.serving.ServingService_pb2_grpc import ServingServiceStub
from tensorflow_metadata.proto.v0 import statistics_pb2
from feast.type_map import python_type_to_feast_value_type, _python_value_to_proto_value
from feast.response import OnlineResponse


_logger = logging.getLogger(__name__)

CPU_COUNT = os.cpu_count()  # type: int

warnings.simplefilter("once", DeprecationWarning)


class Client:
    """
    Feast Client: Used for creating, managing, and retrieving features.
    """

    def __init__(self, options: Optional[Dict[str, str]] = None, **kwargs):
        """
        The Feast Client should be initialized with at least one service url
        Please see constants.py for configuration options. Commonly used options
        or arguments include:
            core_url: Feast Core URL. Used to manage features
            serving_url: Feast Serving URL. Used to retrieve features
            project: Sets the active project. This field is optional.
            core_secure: Use client-side SSL/TLS for Core gRPC API
            serving_secure: Use client-side SSL/TLS for Serving gRPC API
            core_enable_auth: Enable authentication and authorization
            core_auth_provider: Authentication provider – "google" or "oauth"
            if core_auth_provider is "oauth", the following fields are mandatory –
            oauth_grant_type, oauth_client_id, oauth_client_secret, oauth_audience, oauth_token_request_url

        Args:
            options: Configuration options to initialize client with
            **kwargs: Additional keyword arguments that will be used as
                configuration options along with "options"
        """

        if options is None:
            options = dict()
        self._config = Config(options={**options, **kwargs})

        self._core_service_stub: CoreServiceStub = None
        self._serving_service_stub: ServingServiceStub = None
        self._auth_metadata = None

        # Configure Auth Metadata Plugin if auth is enabled
        if self._config.getboolean(CONFIG_CORE_ENABLE_AUTH_KEY):
            self._auth_metadata = feast_auth.get_auth_metadata_plugin(self._config)

    @property
    def _core_service(self):
        """
        Creates or returns the gRPC Feast Core Service Stub

        Returns: CoreServiceStub
        """
        if not self._core_service_stub:
            channel = create_grpc_channel(
                url=self._config.get(CONFIG_CORE_URL_KEY),
                enable_ssl=self._config.getboolean(CONFIG_CORE_ENABLE_SSL_KEY),
                enable_auth=self._config.getboolean(CONFIG_CORE_ENABLE_AUTH_KEY),
                ssl_server_cert_path=self._config.get(CONFIG_CORE_SERVER_SSL_CERT_KEY),
                auth_metadata_plugin=self._auth_metadata,
                timeout=self._config.getint(CONFIG_GRPC_CONNECTION_TIMEOUT_DEFAULT_KEY),
            )
            self._core_service_stub = CoreServiceStub(channel)
        return self._core_service_stub

    @property
    def _serving_service(self):
        """
        Creates or returns the gRPC Feast Serving Service Stub

        Returns: ServingServiceStub
        """
        if not self._serving_service_stub:
            channel = create_grpc_channel(
                url=self._config.get(CONFIG_SERVING_URL_KEY),
                enable_ssl=self._config.getboolean(CONFIG_SERVING_ENABLE_SSL_KEY),
                enable_auth=False,
                ssl_server_cert_path=self._config.get(
                    CONFIG_SERVING_SERVER_SSL_CERT_KEY
                ),
                auth_metadata_plugin=None,
                timeout=self._config.getint(CONFIG_GRPC_CONNECTION_TIMEOUT_DEFAULT_KEY),
            )
            self._serving_service_stub = ServingServiceStub(channel)
        return self._serving_service_stub

    @property
    def core_url(self) -> str:
        """
        Retrieve Feast Core URL

        Returns:
            Feast Core URL string
        """
        return self._config.get(CONFIG_CORE_URL_KEY)

    @core_url.setter
    def core_url(self, value: str):
        """
        Set the Feast Core URL

        Args:
            value: Feast Core URL
        """
        self._config.set(CONFIG_CORE_URL_KEY, value)

    @property
    def serving_url(self) -> str:
        """
        Retrieve Serving Core URL

        Returns:
            Feast Serving URL string
        """
        return self._config.get(CONFIG_SERVING_URL_KEY)

    @serving_url.setter
    def serving_url(self, value: str):
        """
        Set the Feast Serving URL

        Args:
            value: Feast Serving URL
        """
        self._config.set(CONFIG_SERVING_URL_KEY, value)

    @property
    def core_secure(self) -> bool:
        """
        Retrieve Feast Core client-side SSL/TLS setting

        Returns:
            Whether client-side SSL/TLS is enabled
        """
        return self._config.getboolean(CONFIG_CORE_ENABLE_SSL_KEY)

    @core_secure.setter
    def core_secure(self, value: bool):
        """
        Set the Feast Core client-side SSL/TLS setting

        Args:
            value: True to enable client-side SSL/TLS
        """
        self._config.set(CONFIG_CORE_ENABLE_SSL_KEY, value)

    @property
    def serving_secure(self) -> bool:
        """
        Retrieve Feast Serving client-side SSL/TLS setting

        Returns:
            Whether client-side SSL/TLS is enabled
        """
        return self._config.getboolean(CONFIG_SERVING_ENABLE_SSL_KEY)

    @serving_secure.setter
    def serving_secure(self, value: bool):
        """
        Set the Feast Serving client-side SSL/TLS setting

        Args:
            value: True to enable client-side SSL/TLS
        """
        self._config.set(CONFIG_SERVING_ENABLE_SSL_KEY, value)

    def version(self):
        """
        Returns version information from Feast Core and Feast Serving
        """
        import pkg_resources

        result = {
            "sdk": {"version": pkg_resources.get_distribution("feast").version},
            "serving": "not configured",
            "core": "not configured",
        }

        if self.serving_url:
            serving_version = self._serving_service.GetFeastServingInfo(
                GetFeastServingInfoRequest(),
                timeout=self._config.getint(CONFIG_GRPC_CONNECTION_TIMEOUT_DEFAULT_KEY),
            ).version
            result["serving"] = {"url": self.serving_url, "version": serving_version}

        if self.core_url:
            core_version = self._core_service.GetFeastCoreVersion(
                GetFeastCoreVersionRequest(),
                timeout=self._config.getint(CONFIG_GRPC_CONNECTION_TIMEOUT_DEFAULT_KEY),
                metadata=self._get_grpc_metadata(),
            ).version
            result["core"] = {"url": self.core_url, "version": core_version}

        return result

    @property
    def project(self) -> Union[str, None]:
        """
        Retrieve currently active project

        Returns:
            Project name
        """
        return self._config.get(CONFIG_PROJECT_KEY)

    def set_project(self, project: Optional[str] = None):
        """
        Set currently active Feast project

        Args:
            project: Project to set as active. If unset, will reset to the default project.
        """
        if project is None:
            project = FEAST_DEFAULT_OPTIONS[CONFIG_PROJECT_KEY]
        self._config.set(CONFIG_PROJECT_KEY, project)

    def list_projects(self) -> List[str]:
        """
        List all active Feast projects

        Returns:
            List of project names

        """

        response = self._core_service.ListProjects(
            ListProjectsRequest(),
            timeout=self._config.getint(CONFIG_GRPC_CONNECTION_TIMEOUT_DEFAULT_KEY),
            metadata=self._get_grpc_metadata(),
        )  # type: ListProjectsResponse
        return list(response.projects)

    def create_project(self, project: str):
        """
        Creates a Feast project

        Args:
            project: Name of project
        """

        self._core_service.CreateProject(
            CreateProjectRequest(name=project),
            timeout=self._config.getint(CONFIG_GRPC_CONNECTION_TIMEOUT_DEFAULT_KEY),
            metadata=self._get_grpc_metadata(),
        )  # type: CreateProjectResponse

    def archive_project(self, project):
        """
        Archives a project. Project will still continue to function for
        ingestion and retrieval, but will be in a read-only state. It will
        also not be visible from the Core API for management purposes.

        Args:
            project: Name of project to archive
        """

        try:
            self._core_service_stub.ArchiveProject(
                ArchiveProjectRequest(name=project),
                timeout=self._config.getint(CONFIG_GRPC_CONNECTION_TIMEOUT_DEFAULT_KEY),
                metadata=self._get_grpc_metadata(),
            )  # type: ArchiveProjectResponse
        except grpc.RpcError as e:
            raise grpc.RpcError(e.details())

        # revert to the default project
        if self._project == project:
            self._project = FEAST_DEFAULT_OPTIONS[CONFIG_PROJECT_KEY]

    def apply(self, feature_sets: Union[List[FeatureSet], FeatureSet]):
        """
        Idempotently registers feature set(s) with Feast Core. Either a single
        feature set or a list can be provided.

        Args:
            feature_sets: List of feature sets that will be registered
        """
        if not isinstance(feature_sets, list):
            feature_sets = [feature_sets]
        for feature_set in feature_sets:
            if isinstance(feature_set, FeatureSet):
                self._apply_feature_set(feature_set)
                continue
            raise ValueError(
                f"Could not determine feature set type to apply {feature_set}"
            )

    def _apply_feature_set(self, feature_set: FeatureSet):
        """
        Registers a single feature set with Feast

        Args:
            feature_set: Feature set that will be registered
        """

        feature_set.is_valid()
        feature_set_proto = feature_set.to_proto()
        if len(feature_set_proto.spec.project) == 0:
            if self.project is not None:
                feature_set_proto.spec.project = self.project

        # Convert the feature set to a request and send to Feast Core
        try:
            apply_fs_response = self._core_service.ApplyFeatureSet(
                ApplyFeatureSetRequest(feature_set=feature_set_proto),
                timeout=self._config.getint(CONFIG_GRPC_CONNECTION_TIMEOUT_DEFAULT_KEY),
                metadata=self._get_grpc_metadata(),
            )  # type: ApplyFeatureSetResponse
        except grpc.RpcError as e:
            raise grpc.RpcError(e.details())

        # Extract the returned feature set
        applied_fs = FeatureSet.from_proto(apply_fs_response.feature_set)

        # If the feature set has changed, update the local copy
        if apply_fs_response.status == ApplyFeatureSetResponse.Status.CREATED:
            print(f'Feature set created: "{applied_fs.name}"')

        if apply_fs_response.status == ApplyFeatureSetResponse.Status.UPDATED:
            print(f'Feature set updated: "{applied_fs.name}"')

        # If no change has been applied, do nothing
        if apply_fs_response.status == ApplyFeatureSetResponse.Status.NO_CHANGE:
            print(f"No change detected or applied: {feature_set.name}")

        # Deep copy from the returned feature set to the local feature set
        feature_set._update_from_feature_set(applied_fs)

    def list_feature_sets(
        self, project: str = None, name: str = None, labels: Dict[str, str] = dict()
    ) -> List[FeatureSet]:
        """
        Retrieve a list of feature sets from Feast Core

        Args:
            project: Filter feature sets based on project name
            name: Filter feature sets based on feature set name

        Returns:
            List of feature sets
        """

        if project is None:
            if self.project is not None:
                project = self.project
            else:
                project = "*"

        if name is None:
            name = "*"

        filter = ListFeatureSetsRequest.Filter(
            project=project, feature_set_name=name, labels=labels
        )

        # Get latest feature sets from Feast Core
        feature_set_protos = self._core_service.ListFeatureSets(
            ListFeatureSetsRequest(filter=filter), metadata=self._get_grpc_metadata(),
        )  # type: ListFeatureSetsResponse

        # Extract feature sets and return
        feature_sets = []
        for feature_set_proto in feature_set_protos.feature_sets:
            feature_set = FeatureSet.from_proto(feature_set_proto)
            feature_set._client = self
            feature_sets.append(feature_set)
        return feature_sets

    def get_feature_set(
        self, name: str, project: str = None
    ) -> Union[FeatureSet, None]:
        """
        Retrieves a feature set.

        Args:
            project: Feast project that this feature set belongs to
            name: Name of feature set

        Returns:
            Returns either the specified feature set, or raises an exception if
            none is found
        """

        if project is None:
            if self.project is not None:
                project = self.project
            else:
                raise ValueError("No project has been configured.")

        try:
            get_feature_set_response = self._core_service_stub.GetFeatureSet(
                GetFeatureSetRequest(project=project, name=name.strip()),
                metadata=self._get_grpc_metadata(),
            )  # type: GetFeatureSetResponse
        except grpc.RpcError as e:
            raise grpc.RpcError(e.details())
        return FeatureSet.from_proto(get_feature_set_response.feature_set)

    def list_features_by_ref(
        self,
        project: str = None,
        entities: List[str] = list(),
        labels: Dict[str, str] = dict(),
    ) -> Dict[FeatureRef, Feature]:
        """
        Returns a list of features based on filters provided.

        Args:
            project: Feast project that these features belongs to
            entities: Feast entity that these features are associated with
            labels: Feast labels that these features are associated with

        Returns:
            Dictionary of <feature references: features>

        Examples:
            >>> from feast import Client
            >>>
            >>> feast_client = Client(core_url="localhost:6565")
            >>> features = list_features_by_ref(project="test_project", entities=["driver_id"], labels={"key1":"val1","key2":"val2"})
            >>> print(features)
        """
        if project is None:
            if self.project is not None:
                project = self.project
            else:
                project = "default"

        filter = ListFeaturesRequest.Filter(
            project=project, entities=entities, labels=labels
        )

        feature_protos = self._core_service.ListFeatures(
            ListFeaturesRequest(filter=filter)
        )  # type: ListFeaturesResponse

        features_dict = {}
        for ref_str, feature_proto in feature_protos.features.items():
            feature_ref = FeatureRef.from_str(ref_str, ignore_project=True)
            feature = Feature.from_proto(feature_proto)
            features_dict[feature_ref] = feature

        return features_dict

    def list_entities(self) -> Dict[str, Entity]:
        """
        Returns a dictionary of entities across all feature sets
        Returns:
            Dictionary of entities, indexed by name
        """
        entities_dict = OrderedDict()
        for fs in self.list_feature_sets():
            for entity in fs.entities:
                entities_dict[entity.name] = entity
        return entities_dict

    def get_batch_features(
        self,
        feature_refs: List[str],
        entity_rows: Union[pd.DataFrame, str],
        compute_statistics: bool = False,
        project: str = None,
    ) -> RetrievalJob:
        """
        Retrieves historical features from a Feast Serving deployment.

        Args:
            feature_refs: List of feature references that will be returned for each entity.
                Each feature reference should have the following format:
                "feature_set:feature" where "feature_set" & "feature" refer to
                the feature and feature set names respectively.
                Only the feature name is required.
            entity_rows (Union[pd.DataFrame, str]):
                Pandas dataframe containing entities and a 'datetime' column.
                Each entity in a feature set must be present as a column in this
                dataframe. The datetime column must contain timestamps in
                datetime64 format.
            compute_statistics (bool):
                Indicates whether Feast should compute statistics over the retrieved dataset.
            project: Specifies the project which contain the FeatureSets
                which the requested features belong to.

        Returns:
            feast.job.RetrievalJob:
                Returns a retrival job object that can be used to monitor retrieval
                progress asynchronously, and can be used to materialize the
                results.

        Examples:
            >>> from feast import Client
            >>> from datetime import datetime
            >>>
            >>> feast_client = Client(core_url="localhost:6565", serving_url="localhost:6566")
            >>> feature_refs = ["my_project/bookings_7d", "booking_14d"]
            >>> entity_rows = pd.DataFrame(
            >>>         {
            >>>            "datetime": [pd.datetime.now() for _ in range(3)],
            >>>            "customer": [1001, 1002, 1003],
            >>>         }
            >>>     )
            >>> feature_retrieval_job = feast_client.get_batch_features(
            >>>     feature_refs, entity_rows, project="my_project")
            >>> df = feature_retrieval_job.to_dataframe()
            >>> print(df)
        """

        # Retrieve serving information to determine store type and
        # staging location
        serving_info = self._serving_service.GetFeastServingInfo(
            GetFeastServingInfoRequest(),
            timeout=self._config.getint(CONFIG_GRPC_CONNECTION_TIMEOUT_DEFAULT_KEY),
        )  # type: GetFeastServingInfoResponse

        if serving_info.type != FeastServingType.FEAST_SERVING_TYPE_BATCH:
            raise Exception(
                f'You are connected to a store "{self.serving_url}" which '
                f"does not support batch retrieval "
            )

        if isinstance(entity_rows, pd.DataFrame):
            # Pandas DataFrame detected

            # Remove timezone from datetime column
            if isinstance(
                entity_rows["datetime"].dtype, pd.core.dtypes.dtypes.DatetimeTZDtype
            ):
                entity_rows["datetime"] = pd.DatetimeIndex(
                    entity_rows["datetime"]
                ).tz_localize(None)
        elif isinstance(entity_rows, str):
            # String based source
            if not entity_rows.endswith((".avro", "*")):
                raise Exception(
                    "Only .avro and wildcard paths are accepted as entity_rows"
                )
        else:
            raise Exception(
                f"Only pandas.DataFrame and str types are allowed"
                f" as entity_rows, but got {type(entity_rows)}."
            )

        # Export and upload entity row DataFrame to staging location
        # provided by Feast
        staged_files = export_source_to_staging_location(
            entity_rows, serving_info.job_staging_location
        )  # type: List[str]
        request = GetBatchFeaturesRequest(
            features=_build_feature_references(
                feature_ref_strs=feature_refs,
                project=project if project is not None else self.project,
            ),
            dataset_source=DatasetSource(
                file_source=DatasetSource.FileSource(
                    file_uris=staged_files, data_format=DataFormat.DATA_FORMAT_AVRO
                )
            ),
            compute_statistics=compute_statistics,
        )

        # Retrieve Feast Job object to manage life cycle of retrieval
        try:
            response = self._serving_service.GetBatchFeatures(request)
        except grpc.RpcError as e:
            raise grpc.RpcError(e.details())

        return RetrievalJob(response.job, self._serving_service)

    def get_online_features(
        self,
        feature_refs: List[str],
        entity_rows: List[Union[GetOnlineFeaturesRequest.EntityRow, Dict[str, Any]]],
        project: Optional[str] = None,
        omit_entities: bool = False,
    ) -> OnlineResponse:
        """
        Retrieves the latest online feature data from Feast Serving

        Args:
            feature_refs: List of feature references that will be returned for each entity.
                Each feature reference should have the following format:
                "feature_set:feature" where "feature_set" & "feature" refer to
                the feature and feature set names respectively.
                Only the feature name is required.
            entity_rows:
                List of GetFeaturesRequest.EntityRow where each row
                contains entities. Timestamp should not be set for online
                retrieval. All entity types within a feature
<<<<<<< HEAD
                OR
                List of Dict[str, Union[bool,bytes,float,int,str,List[bool,bytes,float,int,str]]]]
                where each key represents the entity name and value is feast.types.Value in Python native form.
            project: Specifies the project which contain the FeatureSets
                which the requested features belong to.
=======
            project: Optionally specify the the project override. If specified, uses given project for retrieval.
                Overrides the projects specified in Feature References if also are specified.
>>>>>>> 197a701b
            omit_entities: If true will omit entity values in the returned feature data.
        Returns:
            GetOnlineFeaturesResponse containing the feature data in records.
            Each EntityRow provided will yield one record, which contains
            data fields with data value and field status metadata (if included).
        """
        warnings.warn(
            "entity_rows parameter will only be accepting Dict format from v0.7 onwards",
            DeprecationWarning,
        )
        try:
            if entity_rows and isinstance(entity_rows[0], dict):
                entity_rows = _infer_entity_rows(entity_rows)
            response = self._serving_service.GetOnlineFeatures(
                GetOnlineFeaturesRequest(
                    omit_entities_in_response=omit_entities,
                    features=_build_feature_references(feature_ref_strs=feature_refs),
                    entity_rows=entity_rows,
                    project=project if project is not None else self.project,
                )
            )
        except grpc.RpcError as e:
            raise grpc.RpcError(e.details())

        response = OnlineResponse(response)

        return response

    def list_ingest_jobs(
        self,
        job_id: str = None,
        feature_set_ref: FeatureSetRef = None,
        store_name: str = None,
    ):
        """
        List the ingestion jobs currently registered in Feast, with optional filters.
        Provides detailed metadata about each ingestion job.

        Args:
            job_id: Select specific ingestion job with the given job_id
            feature_set_ref: Filter ingestion jobs by target feature set (via reference)
            store_name: Filter ingestion jobs by target feast store's name

        Returns:
            List of IngestJobs matching the given filters
        """
        # construct list request
        feature_set_ref = None
        list_filter = ListIngestionJobsRequest.Filter(
            id=job_id, feature_set_reference=feature_set_ref, store_name=store_name,
        )
        request = ListIngestionJobsRequest(filter=list_filter)
        # make list request & unpack response
        response = self._core_service_stub.ListIngestionJobs(request)
        ingest_jobs = [
            IngestJob(proto, self._core_service_stub) for proto in response.jobs
        ]
        return ingest_jobs

    def restart_ingest_job(self, job: IngestJob):
        """
        Restart ingestion job currently registered in Feast.
        NOTE: Data might be lost during the restart for some job runners.
        Does not support stopping a job in a transitional (ie pending, suspending, aborting),
        terminal state (ie suspended or aborted) or unknown status

        Args:
            job: IngestJob to restart
        """
        request = RestartIngestionJobRequest(id=job.id)
        try:
            self._core_service_stub.RestartIngestionJob(request)
        except grpc.RpcError as e:
            raise grpc.RpcError(e.details())

    def stop_ingest_job(self, job: IngestJob):
        """
        Stop ingestion job currently resgistered in Feast
        Does nothing if the target job if already in a terminal state (ie suspended or aborted).
        Does not support stopping a job in a transitional (ie pending, suspending, aborting)
        or in a unknown status

        Args:
            job: IngestJob to restart
        """
        request = StopIngestionJobRequest(id=job.id)
        try:
            self._core_service_stub.StopIngestionJob(request)
        except grpc.RpcError as e:
            raise grpc.RpcError(e.details())

    def ingest(
        self,
        feature_set: Union[str, FeatureSet],
        source: Union[pd.DataFrame, str],
        chunk_size: int = 10000,
        max_workers: int = max(CPU_COUNT - 1, 1),
        disable_progress_bar: bool = False,
        timeout: int = KAFKA_CHUNK_PRODUCTION_TIMEOUT,
    ) -> str:
        """
        Loads feature data into Feast for a specific feature set.

        Args:
            feature_set (typing.Union[str, feast.feature_set.FeatureSet]):
                Feature set object or the string name of the feature set

            source (typing.Union[pd.DataFrame, str]):
                Either a file path or Pandas Dataframe to ingest into Feast
                Files that are currently supported:
                    * parquet
                    * csv
                    * json

            chunk_size (int):
                Amount of rows to load and ingest at a time.

            max_workers (int):
                Number of worker processes to use to encode values.

            disable_progress_bar (bool):
                Disable printing of progress statistics.

            timeout (int):
                Timeout in seconds to wait for completion.

        Returns:
            str:
                ingestion id for this dataset
        """

        if isinstance(feature_set, FeatureSet):
            name = feature_set.name
        elif isinstance(feature_set, str):
            name = feature_set
        else:
            raise Exception("Feature set name must be provided")

        # Read table and get row count
        dir_path, dest_path = _read_table_from_source(source, chunk_size, max_workers)

        pq_file = pq.ParquetFile(dest_path)

        row_count = pq_file.metadata.num_rows

        current_time = time.time()

        print("Waiting for feature set to be ready for ingestion...")
        while True:
            if timeout is not None and time.time() - current_time >= timeout:
                raise TimeoutError("Timed out waiting for feature set to be ready")
            feature_set = self.get_feature_set(name)
            if (
                feature_set is not None
                and feature_set.status == FeatureSetStatus.STATUS_READY
            ):
                break
            time.sleep(3)

        if timeout is not None:
            timeout = timeout - int(time.time() - current_time)

        try:
            # Kafka configs
            brokers = feature_set.get_kafka_source_brokers()
            topic = feature_set.get_kafka_source_topic()
            producer = get_producer(brokers, row_count, disable_progress_bar)

            # Loop optimization declarations
            produce = producer.produce
            flush = producer.flush
            ingestion_id = _generate_ingestion_id(feature_set)

            # Transform and push data to Kafka
            if feature_set.source.source_type == "Kafka":
                for chunk in get_feature_row_chunks(
                    file=dest_path,
                    row_groups=list(range(pq_file.num_row_groups)),
                    fs=feature_set,
                    ingestion_id=ingestion_id,
                    max_workers=max_workers,
                ):

                    # Push FeatureRow one chunk at a time to kafka
                    for serialized_row in chunk:
                        produce(topic=topic, value=serialized_row)

                    # Force a flush after each chunk
                    flush(timeout=timeout)

                    # Remove chunk from memory
                    del chunk

            else:
                raise Exception(
                    f"Could not determine source type for feature set "
                    f'"{feature_set.name}" with source type '
                    f'"{feature_set.source.source_type}"'
                )

            # Print ingestion statistics
            producer.print_results()
        finally:
            # Remove parquet file(s) that were created earlier
            print("Removing temporary file(s)...")
            shutil.rmtree(dir_path)

        return ingestion_id

    def get_statistics(
        self,
        feature_set_id: str,
        store: str,
        features: List[str] = [],
        ingestion_ids: Optional[List[str]] = None,
        start_date: Optional[datetime.datetime] = None,
        end_date: Optional[datetime.datetime] = None,
        force_refresh: bool = False,
        default_project: Optional[str] = None,
    ) -> statistics_pb2.DatasetFeatureStatisticsList:
        """
        Retrieves the feature featureStatistics computed over the data in the batch
        stores.

        Args:
            feature_set_id: Fully qualified feature set id in the format
                project/feature_set to retrieve batch featureStatistics for. If project
                is not provided, the default ("default") will be used.
            store: Name of the store to retrieve feature featureStatistics over. This
                store must be a historical store.
            features: Optional list of feature names to filter from the results.
            ingestion_ids: Optional list of dataset Ids by which to filter data
                before retrieving featureStatistics. Cannot be used with start_date
                and end_date.
                If multiple dataset ids are provided, unaggregatable featureStatistics
                will be dropped.
            start_date: Optional start date over which to filter statistical data.
                Data from this date will be included.
                Cannot be used with dataset_ids. If the provided period spans
                multiple days, unaggregatable featureStatistics will be dropped.
            end_date: Optional end date over which to filter statistical data.
                Data from this data will not be included.
                Cannot be used with dataset_ids. If the provided period spans
                multiple days, unaggregatable featureStatistics will be dropped.
            force_refresh: Setting this flag to true will force a recalculation
                of featureStatistics and overwrite results currently in the cache, if any.
            default_project: Manual override for default project.

        Returns:
           Returns a tensorflow DatasetFeatureStatisticsList containing TFDV featureStatistics.
        """

        if ingestion_ids is not None and (
            start_date is not None or end_date is not None
        ):
            raise ValueError(
                "Only one of dataset_id or [start_date, end_date] can be provided."
            )

        if default_project != "" and "/" not in feature_set_id:
            feature_set_id = f"{default_project}/{feature_set_id}"

        request = GetFeatureStatisticsRequest(
            feature_set_id=feature_set_id,
            features=features,
            store=store,
            force_refresh=force_refresh,
        )
        if ingestion_ids is not None:
            request.ingestion_ids.extend(ingestion_ids)
        else:
            if start_date is not None:
                request.start_date.CopyFrom(
                    Timestamp(seconds=int(start_date.timestamp()))
                )
            if end_date is not None:
                request.end_date.CopyFrom(Timestamp(seconds=int(end_date.timestamp())))

        return self._core_service_stub.GetFeatureStatistics(
            request
        ).dataset_feature_statistics_list

    def _get_grpc_metadata(self):
        """
        Returns a metadata tuple to attach to gRPC requests. This is primarily
        used when authentication is enabled but SSL/TLS is disabled.

        Returns: Tuple of metadata to attach to each gRPC call
        """
        if self._config.getboolean(CONFIG_CORE_ENABLE_AUTH_KEY) and self._auth_metadata:
            return self._auth_metadata.get_signed_meta()
        return ()


def _infer_entity_rows(
    entities: List[Dict[str, Any]]
) -> List[GetOnlineFeaturesRequest.EntityRow]:
    """
    Builds a list of EntityRow protos from Python native type format passed by user.

    Args:
        entities: List of Dict[str, Union[bool,bytes,float,int,str,List[bool,bytes,float,int,str]]]]
            where each key represents the entity name and value is feast.types.Value in Python native form.

    Returns:
        A list of EntityRow protos parsed from args.
    """
    entity_row_list = []
    temp_dtype_storage = dict()

    for entity in entities:
        for key, value in entity.items():
            # Infer the specific type for this row
            current_dtype = python_type_to_feast_value_type(name=key, value=value)

            if key not in temp_dtype_storage:
                temp_dtype_storage[key] = current_dtype
            else:
                if current_dtype != temp_dtype_storage[key]:
                    raise TypeError(
                        f"Input entity {key} has mixed types and that is not allowed. "
                    )
            proto_value = _python_value_to_proto_value(current_dtype, value)
            entity_row_list.append(
                GetOnlineFeaturesRequest.EntityRow(fields={key: proto_value})
            )
    return entity_row_list


def _build_feature_references(
    feature_ref_strs: List[str], project: Optional[str] = None
) -> List[FeatureReference]:
    """
    Builds a list of FeatureReference protos from string feature set references

    Args:
        feature_ref_strs: List of string feature references
        project: Optionally specifies the project in the parsed feature references.

    Returns:
        A list of FeatureReference protos parsed from args.
    """
    feature_refs = [FeatureRef.from_str(ref_str) for ref_str in feature_ref_strs]
    feature_ref_protos = [ref.to_proto() for ref in feature_refs]
    # apply project if specified
    if project is not None:
        for feature_ref_proto in feature_ref_protos:
            feature_ref_proto.project = project
    return feature_ref_protos


def _generate_ingestion_id(feature_set: FeatureSet) -> str:
    """
    Generates a UUID from the feature set name, version, and the current time.

    Args:
        feature_set: Feature set of the dataset to be ingested.

    Returns:
        UUID unique to current time and the feature set provided.
    """
    uuid_str = f"{feature_set.name}_{int(time.time())}"
    return str(uuid.uuid3(uuid.NAMESPACE_DNS, uuid_str))


def _read_table_from_source(
    source: Union[pd.DataFrame, str], chunk_size: int, max_workers: int
) -> Tuple[str, str]:
    """
    Infers a data source type (path or Pandas DataFrame) and reads it in as
    a PyArrow Table.

    The PyArrow Table that is read will be written to a parquet file with row
    group size determined by the minimum of:
        * (table.num_rows / max_workers)
        * chunk_size

    The parquet file that is created will be passed as file path to the
    multiprocessing pool workers.

    Args:
        source (Union[pd.DataFrame, str]):
            Either a string path or Pandas DataFrame.

        chunk_size (int):
            Number of worker processes to use to encode values.

        max_workers (int):
            Amount of rows to load and ingest at a time.

    Returns:
        Tuple[str, str]:
            Tuple containing parent directory path and destination path to
            parquet file.
    """

    # Pandas DataFrame detected
    if isinstance(source, pd.DataFrame):
        table = pa.Table.from_pandas(df=source)

    # Inferring a string path
    elif isinstance(source, str):
        file_path = source
        filename, file_ext = os.path.splitext(file_path)

        if ".csv" in file_ext:
            from pyarrow import csv

            table = csv.read_csv(filename)
        elif ".json" in file_ext:
            from pyarrow import json

            table = json.read_json(filename)
        else:
            table = pq.read_table(file_path)
    else:
        raise ValueError(f"Unknown data source provided for ingestion: {source}")

    # Ensure that PyArrow table is initialised
    assert isinstance(table, pa.lib.Table)

    # Write table as parquet file with a specified row_group_size
    dir_path = tempfile.mkdtemp()
    tmp_table_name = f"{int(time.time())}.parquet"
    dest_path = f"{dir_path}/{tmp_table_name}"
    row_group_size = min(ceil(table.num_rows / max_workers), chunk_size)
    pq.write_table(table=table, where=dest_path, row_group_size=row_group_size)

    # Remove table from memory
    del table

    return dir_path, dest_path<|MERGE_RESOLUTION|>--- conflicted
+++ resolved
@@ -678,16 +678,11 @@
                 List of GetFeaturesRequest.EntityRow where each row
                 contains entities. Timestamp should not be set for online
                 retrieval. All entity types within a feature
-<<<<<<< HEAD
                 OR
                 List of Dict[str, Union[bool,bytes,float,int,str,List[bool,bytes,float,int,str]]]]
                 where each key represents the entity name and value is feast.types.Value in Python native form.
-            project: Specifies the project which contain the FeatureSets
-                which the requested features belong to.
-=======
             project: Optionally specify the the project override. If specified, uses given project for retrieval.
                 Overrides the projects specified in Feature References if also are specified.
->>>>>>> 197a701b
             omit_entities: If true will omit entity values in the returned feature data.
         Returns:
             GetOnlineFeaturesResponse containing the feature data in records.
