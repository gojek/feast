# Copyright 2019 The Feast Authors
#
# Licensed under the Apache License, Version 2.0 (the "License");
# you may not use this file except in compliance with the License.
# You may obtain a copy of the License at
#
#     https://www.apache.org/licenses/LICENSE-2.0
#
# Unless required by applicable law or agreed to in writing, software
# distributed under the License is distributed on an "AS IS" BASIS,
# WITHOUT WARRANTIES OR CONDITIONS OF ANY KIND, either express or implied.
# See the License for the specific language governing permissions and
# limitations under the License.
from typing import Union

<<<<<<< HEAD
from typing import Dict, Optional

=======
from feast.core.FeatureSet_pb2 import EntitySpec, FeatureSpec
>>>>>>> e5bc18c6
from feast.value_type import ValueType
from tensorflow_metadata.proto.v0 import schema_pb2


class Field:
    """
    High level field type. This is the parent type to both entities and
    features.
    """

    def __init__(self, name: str, dtype: ValueType, labels: Optional[Dict] = None):
        self._name = name
        if not isinstance(dtype, ValueType):
            raise ValueError("dtype is not a valid ValueType")
        self._dtype = dtype
<<<<<<< HEAD
        if labels is None:
            self._labels = dict()
        else:
            self._labels = labels
=======
        self._presence = None
        self._group_presence = None
        self._shape = None
        self._value_count = None
        self._domain = None
        self._int_domain = None
        self._float_domain = None
        self._string_domain = None
        self._bool_domain = None
        self._struct_domain = None
        self._natural_language_domain = None
        self._image_domain = None
        self._mid_domain = None
        self._url_domain = None
        self._time_domain = None
        self._time_of_day_domain = None
>>>>>>> e5bc18c6

    def __eq__(self, other):
        if (
            self.name != other.name
            or self.dtype != other.dtype
            or self.labels != other.labels
        ):
            return False
        return True

    @property
    def name(self):
        """
        Getter for name of this field
        """
        return self._name

    @property
    def dtype(self) -> ValueType:
        """
        Getter for data type of this field
        """
        return self._dtype

    @property
<<<<<<< HEAD
    def labels(self):
        """
        Getter for labels of this filed
        """

        return self._labels
=======
    def presence(self) -> schema_pb2.FeaturePresence:
        """
        Getter for presence of this field
        """
        return self._presence

    @presence.setter
    def presence(self, presence: schema_pb2.FeaturePresence):
        """
        Setter for presence of this field
        """
        if not isinstance(presence, schema_pb2.FeaturePresence):
            raise TypeError("presence must be of FeaturePresence type")
        self._clear_presence_constraints()
        self._presence = presence

    @property
    def group_presence(self) -> schema_pb2.FeaturePresenceWithinGroup:
        """
        Getter for group_presence of this field
        """
        return self._group_presence

    @group_presence.setter
    def group_presence(self, group_presence: schema_pb2.FeaturePresenceWithinGroup):
        """
        Setter for group_presence of this field
        """
        if not isinstance(group_presence, schema_pb2.FeaturePresenceWithinGroup):
            raise TypeError("group_presence must be of FeaturePresenceWithinGroup type")
        self._clear_presence_constraints()
        self._group_presence = group_presence

    @property
    def shape(self) -> schema_pb2.FixedShape:
        """
        Getter for shape of this field
        """
        return self._shape

    @shape.setter
    def shape(self, shape: schema_pb2.FixedShape):
        """
        Setter for shape of this field
        """
        if not isinstance(shape, schema_pb2.FixedShape):
            raise TypeError("shape must be of FixedShape type")
        self._clear_shape_type()
        self._shape = shape

    @property
    def value_count(self) -> schema_pb2.ValueCount:
        """
        Getter for value_count of this field
        """
        return self._value_count

    @value_count.setter
    def value_count(self, value_count: schema_pb2.ValueCount):
        """
        Setter for value_count of this field
        """
        if not isinstance(value_count, schema_pb2.ValueCount):
            raise TypeError("value_count must be of ValueCount type")
        self._clear_shape_type()
        self._value_count = value_count

    @property
    def domain(self) -> str:
        """
        Getter for domain of this field
        """
        return self._domain

    @domain.setter
    def domain(self, domain: str):
        """
        Setter for domain of this field
        """
        if not isinstance(domain, str):
            raise TypeError("domain must be of str type")
        self._clear_domain_info()
        self._domain = domain

    @property
    def int_domain(self) -> schema_pb2.IntDomain:
        """
        Getter for int_domain of this field
        """
        return self._int_domain

    @int_domain.setter
    def int_domain(self, int_domain: schema_pb2.IntDomain):
        """
        Setter for int_domain of this field
        """
        if not isinstance(int_domain, schema_pb2.IntDomain):
            raise TypeError("int_domain must be of IntDomain type")
        self._clear_domain_info()
        self._int_domain = int_domain

    @property
    def float_domain(self) -> schema_pb2.FloatDomain:
        """
        Getter for float_domain of this field
        """
        return self._float_domain

    @float_domain.setter
    def float_domain(self, float_domain: schema_pb2.FloatDomain):
        """
        Setter for float_domain of this field
        """
        if not isinstance(float_domain, schema_pb2.FloatDomain):
            raise TypeError("float_domain must be of FloatDomain type")
        self._clear_domain_info()
        self._float_domain = float_domain

    @property
    def string_domain(self) -> schema_pb2.StringDomain:
        """
        Getter for string_domain of this field
        """
        return self._string_domain

    @string_domain.setter
    def string_domain(self, string_domain: schema_pb2.StringDomain):
        """
        Setter for string_domain of this field
        """
        if not isinstance(string_domain, schema_pb2.StringDomain):
            raise TypeError("string_domain must be of StringDomain type")
        self._clear_domain_info()
        self._string_domain = string_domain

    @property
    def bool_domain(self) -> schema_pb2.BoolDomain:
        """
        Getter for bool_domain of this field
        """
        return self._bool_domain

    @bool_domain.setter
    def bool_domain(self, bool_domain: schema_pb2.BoolDomain):
        """
        Setter for bool_domain of this field
        """
        if not isinstance(bool_domain, schema_pb2.BoolDomain):
            raise TypeError("bool_domain must be of BoolDomain type")
        self._clear_domain_info()
        self._bool_domain = bool_domain

    @property
    def struct_domain(self) -> schema_pb2.StructDomain:
        """
        Getter for struct_domain of this field
        """
        return self._struct_domain

    @struct_domain.setter
    def struct_domain(self, struct_domain: schema_pb2.StructDomain):
        """
        Setter for struct_domain of this field
        """
        if not isinstance(struct_domain, schema_pb2.StructDomain):
            raise TypeError("struct_domain must be of StructDomain type")
        self._clear_domain_info()
        self._struct_domain = struct_domain

    @property
    def natural_language_domain(self) -> schema_pb2.NaturalLanguageDomain:
        """
        Getter for natural_language_domain of this field
        """
        return self._natural_language_domain

    @natural_language_domain.setter
    def natural_language_domain(
        self, natural_language_domain: schema_pb2.NaturalLanguageDomain
    ):
        """
        Setter for natural_language_domin of this field
        """
        if not isinstance(natural_language_domain, schema_pb2.NaturalLanguageDomain):
            raise TypeError(
                "natural_language_domain must be of NaturalLanguageDomain type"
            )
        self._clear_domain_info()
        self._natural_language_domain = natural_language_domain

    @property
    def image_domain(self) -> schema_pb2.ImageDomain:
        """
        Getter for image_domain of this field
        """
        return self._image_domain

    @image_domain.setter
    def image_domain(self, image_domain: schema_pb2.ImageDomain):
        """
        Setter for image_domain of this field
        """
        if not isinstance(image_domain, schema_pb2.ImageDomain):
            raise TypeError("image_domain must be of ImageDomain type")
        self._clear_domain_info()
        self._image_domain = image_domain

    @property
    def mid_domain(self) -> schema_pb2.MIDDomain:
        """
        Getter for mid_domain of this field
        """
        return self._mid_domain

    @mid_domain.setter
    def mid_domain(self, mid_domain: schema_pb2.MIDDomain):
        """
        Setter for mid_domain of this field
        """
        if not isinstance(mid_domain, schema_pb2.MIDDomain):
            raise TypeError("mid_domain must be of MIDDomain type")
        self._clear_domain_info()
        self._mid_domain = mid_domain

    @property
    def url_domain(self) -> schema_pb2.URLDomain:
        """
        Getter for url_domain of this field
        """
        return self._url_domain

    @url_domain.setter
    def url_domain(self, url_domain: schema_pb2.URLDomain):
        """
        Setter for url_domain of this field
        """
        if not isinstance(url_domain, schema_pb2.URLDomain):
            raise TypeError("url_domain must be of URLDomain type")
        self._clear_domain_info()
        self.url_domain = url_domain

    @property
    def time_domain(self) -> schema_pb2.TimeDomain:
        """
        Getter for time_domain of this field
        """
        return self._time_domain

    @time_domain.setter
    def time_domain(self, time_domain: schema_pb2.TimeDomain):
        """
        Setter for time_domain of this field
        """
        if not isinstance(time_domain, schema_pb2.TimeDomain):
            raise TypeError("time_domain must be of TimeDomain type")
        self._clear_domain_info()
        self._time_domain = time_domain

    @property
    def time_of_day_domain(self) -> schema_pb2.TimeOfDayDomain:
        """
        Getter for time_of_day_domain of this field
        """
        return self._time_of_day_domain

    @time_of_day_domain.setter
    def time_of_day_domain(self, time_of_day_domain):
        """
        Setter for time_of_day_domain of this field
        """
        if not isinstance(time_of_day_domain, schema_pb2.TimeOfDayDomain):
            raise TypeError("time_of_day_domain must be of TimeOfDayDomain type")
        self._clear_domain_info()
        self._time_of_day_domain = time_of_day_domain

    def update_presence_constraints(
        self, feature: Union[schema_pb2.Feature, EntitySpec, FeatureSpec]
    ) -> None:
        """
        Update the presence constraints in this field from Tensorflow Feature,
        Feast EntitySpec or FeatureSpec

        Args:
            feature: Tensorflow Feature, Feast EntitySpec or FeatureSpec

        Returns: None
        """
        presence_constraints_case = feature.WhichOneof("presence_constraints")
        if presence_constraints_case == "presence":
            self.presence = feature.presence
        elif presence_constraints_case == "group_presence":
            self.group_presence = feature.group_presence

    def update_shape_type(
        self, feature: Union[schema_pb2.Feature, EntitySpec, FeatureSpec]
    ) -> None:
        """
        Update the shape type in this field from Tensorflow Feature,
        Feast EntitySpec or FeatureSpec

        Args:
            feature: Tensorflow Feature, Feast EntitySpec or FeatureSpec

        Returns: None
        """
        shape_type_case = feature.WhichOneof("shape_type")
        if shape_type_case == "shape":
            self.shape = feature.shape
        elif shape_type_case == "value_count":
            self.value_count = feature.value_count

    def update_domain_info(
        self, feature: Union[schema_pb2.Feature, EntitySpec, FeatureSpec]
    ) -> None:
        """
        Update the domain info in this field from Tensorflow Feature, Feast EntitySpec
        or FeatureSpec

        Args:
            feature: Tensorflow Feature, Feast EntitySpec or FeatureSpec

        Returns: None
        """
        domain_info_case = feature.WhichOneof("domain_info")
        if domain_info_case == "int_domain":
            self.int_domain = feature.int_domain
        elif domain_info_case == "float_domain":
            self.float_domain = feature.float_domain
        elif domain_info_case == "string_domain":
            self.string_domain = feature.string_domain
        elif domain_info_case == "bool_domain":
            self.bool_domain = feature.bool_domain
        elif domain_info_case == "struct_domain":
            self.struct_domain = feature.struct_domain
        elif domain_info_case == "natural_language_domain":
            self.natural_language_domain = feature.natural_language_domain
        elif domain_info_case == "image_domain":
            self.image_domain = feature.image_domain
        elif domain_info_case == "mid_domain":
            self.mid_domain = feature.mid_domain
        elif domain_info_case == "url_domain":
            self.url_domain = feature.url_domain
        elif domain_info_case == "time_domain":
            self.time_domain = feature.time_domain
        elif domain_info_case == "time_of_day_domain":
            self.time_of_day_domain = feature.time_of_day_domain
>>>>>>> e5bc18c6

    def to_proto(self):
        """
        Unimplemented to_proto method for a field. This should be extended.
        """
        pass

    def from_proto(self, proto):
        """
        Unimplemented from_proto method for a field. This should be extended.
        """
        pass

    def _clear_presence_constraints(self):
        self._presence = None
        self._group_presence = None

    def _clear_shape_type(self):
        self._shape = None
        self._value_count = None

    def _clear_domain_info(self):
        self._domain = None
        self._int_domain = None
        self._float_domain = None
        self._string_domain = None
        self._bool_domain = None
        self._struct_domain = None
        self._natural_language_domain = None
        self._image_domain = None
        self._mid_domain = None
        self._url_domain = None
        self._time_domain = None
        self._time_of_day_domain = None<|MERGE_RESOLUTION|>--- conflicted
+++ resolved
@@ -12,13 +12,9 @@
 # See the License for the specific language governing permissions and
 # limitations under the License.
 from typing import Union
-
-<<<<<<< HEAD
 from typing import Dict, Optional
 
-=======
 from feast.core.FeatureSet_pb2 import EntitySpec, FeatureSpec
->>>>>>> e5bc18c6
 from feast.value_type import ValueType
 from tensorflow_metadata.proto.v0 import schema_pb2
 
@@ -34,12 +30,6 @@
         if not isinstance(dtype, ValueType):
             raise ValueError("dtype is not a valid ValueType")
         self._dtype = dtype
-<<<<<<< HEAD
-        if labels is None:
-            self._labels = dict()
-        else:
-            self._labels = labels
-=======
         self._presence = None
         self._group_presence = None
         self._shape = None
@@ -56,7 +46,10 @@
         self._url_domain = None
         self._time_domain = None
         self._time_of_day_domain = None
->>>>>>> e5bc18c6
+        if labels is None:
+            self._labels = dict()
+        else:
+            self._labels = labels
 
     def __eq__(self, other):
         if (
@@ -82,14 +75,6 @@
         return self._dtype
 
     @property
-<<<<<<< HEAD
-    def labels(self):
-        """
-        Getter for labels of this filed
-        """
-
-        return self._labels
-=======
     def presence(self) -> schema_pb2.FeaturePresence:
         """
         Getter for presence of this field
@@ -436,7 +421,14 @@
             self.time_domain = feature.time_domain
         elif domain_info_case == "time_of_day_domain":
             self.time_of_day_domain = feature.time_of_day_domain
->>>>>>> e5bc18c6
+
+    @property
+    def labels(self):
+        """
+        Getter for labels of this filed
+        """
+
+        return self._labels
 
     def to_proto(self):
         """
