#
#  Copyright 2019 The Feast Authors
#
#  Licensed under the Apache License, Version 2.0 (the "License");
#  you may not use this file except in compliance with the License.
#  You may obtain a copy of the License at
#
#      https://www.apache.org/licenses/LICENSE-2.0
#
#  Unless required by applicable law or agreed to in writing, software
#  distributed under the License is distributed on an "AS IS" BASIS,
#  WITHOUT WARRANTIES OR CONDITIONS OF ANY KIND, either express or implied.
#  See the License for the specific language governing permissions and
#  limitations under the License.
#
<<<<<<< HEAD

import logging
import os
import sys
from os.path import expanduser, join
from typing import Dict
from urllib.parse import ParseResult, urlparse
=======
import logging
import os
from configparser import ConfigParser, NoOptionError
from os.path import expanduser, join
from typing import Dict, Optional
>>>>>>> de8e4e1f

from feast.constants import (
    CONFIG_FEAST_ENV_VAR_PREFIX,
    CONFIG_FILE_DEFAULT_DIRECTORY,
    CONFIG_FILE_NAME,
    CONFIG_FILE_SECTION,
    FEAST_CONFIG_FILE_ENV_KEY,
)
from feast.constants import FEAST_DEFAULT_OPTIONS as DEFAULTS

_logger = logging.getLogger(__name__)


def _init_config(path: str):
    """
    Returns a ConfigParser that reads in a feast configuration file. If the
    file does not exist it will be created.

    Args:
        path: Optional path to initialize as Feast configuration

    Returns: ConfigParser of the Feast configuration file, with defaults
    preloaded

    """
    # Create the configuration file directory if needed
    config_dir = os.path.dirname(path)
    config_dir = config_dir.rstrip("/") + "/"

    if not os.path.exists(os.path.dirname(config_dir)):
        os.makedirs(os.path.dirname(config_dir))

    # Create the configuration file itself
    config = ConfigParser(defaults=DEFAULTS)
    if os.path.exists(path):
        config.read(path)

    # Store all configuration in a single section
    if not config.has_section(CONFIG_FILE_SECTION):
        config.add_section(CONFIG_FILE_SECTION)

    # Save the current configuration
    config.write(open(path, "w"))

    return config


def _get_feast_env_vars():
    """
    Get environmental variables that start with FEAST_
    Returns: Dict of Feast environmental variables (stripped of prefix)
    """
    feast_env_vars = {}
    for key in os.environ.keys():
        if key.upper().startswith(CONFIG_FEAST_ENV_VAR_PREFIX):
            feast_env_vars[key[len(CONFIG_FEAST_ENV_VAR_PREFIX) :]] = os.environ[key]
    return feast_env_vars


class Config:
    """
    Maintains and provides access to Feast configuration

    Configuration is stored as key/value pairs. The user can specify options
    through either input arguments to this class, environmental variables, or
    by setting the config in a configuration file

    """

    def __init__(
        self, options: Optional[Dict[str, str]] = None, path: Optional[str] = None,
    ):
        """
        Configuration options are returned as follows (higher replaces lower)
        1. Initialized options ("options" argument)
        2. Environmental variables (reloaded on every "get")
        3. Configuration file options (loaded once)
        4. Default options (loaded once from memory)

        Args:
            options: (optional) A list of initialized/hardcoded options.
            path: (optional) File path to configuration file
        """
        if not path:
            path = join(
                expanduser("~"),
                os.environ.get(
                    FEAST_CONFIG_FILE_ENV_KEY, CONFIG_FILE_DEFAULT_DIRECTORY,
                ),
                CONFIG_FILE_NAME,
            )

        config = _init_config(path)

        self._options = {}
        if options and isinstance(options, dict):
            self._options = options

        self._config = config  # type: ConfigParser
        self._path = path  # type: str

    def get(self, option):
        """
        Returns a single configuration option as a string

        Args:
            option: Name of the option

        Returns: String option that is returned

        """
        return self._config.get(
            CONFIG_FILE_SECTION,
            option,
            vars={**_get_feast_env_vars(), **self._options},
        )

    def getboolean(self, option):
        """
         Returns a single configuration option as a boolean

         Args:
             option: Name of the option

         Returns: Boolean option value that is returned

         """
        return self._config.getboolean(
            CONFIG_FILE_SECTION,
            option,
            vars={**_get_feast_env_vars(), **self._options},
        )

    def getint(self, option):
        """
         Returns a single configuration option as an integer

         Args:
             option: Name of the option

         Returns: Integer option value that is returned

         """
        return self._config.getint(
            CONFIG_FILE_SECTION,
            option,
            vars={**_get_feast_env_vars(), **self._options},
        )

    def getfloat(self, option):
        """
         Returns a single configuration option as an integer

         Args:
             option: Name of the option

         Returns: Float option value that is returned

         """
        return self._config.getfloat(
            CONFIG_FILE_SECTION,
            option,
            vars={**_get_feast_env_vars(), **self._options},
        )

    def set(self, option, value):
        """
        Sets a configuration option. Must be serializable to string
        Args:
            option: Option name to use as key
            value: Value to store under option
        """
        self._config.set(CONFIG_FILE_SECTION, option, value=str(value))

    def exists(self, option):
        """
        Tests whether a specific option is available

        Args:
            option: Name of the option to check

        Returns: Boolean true/false whether the option is set

        """
        try:
            self.get(option=option)
            return True
        except NoOptionError:
            return False

    def save(self):
        """
        Save the current configuration to disk. This does not include
        environmental variables or initialized options
        """
        self._config.write(open(self._path, "w"))

    def __str__(self):
        result = ""
        for section_name in self._config.sections():
            result += "\n[" + section_name + "]\n"
            for name, value in self._config.items(section_name):
                result += name + " = " + value + "\n"
        return result<|MERGE_RESOLUTION|>--- conflicted
+++ resolved
@@ -13,21 +13,11 @@
 #  See the License for the specific language governing permissions and
 #  limitations under the License.
 #
-<<<<<<< HEAD
-
-import logging
-import os
-import sys
-from os.path import expanduser, join
-from typing import Dict
-from urllib.parse import ParseResult, urlparse
-=======
 import logging
 import os
 from configparser import ConfigParser, NoOptionError
 from os.path import expanduser, join
 from typing import Dict, Optional
->>>>>>> de8e4e1f
 
 from feast.constants import (
     CONFIG_FEAST_ENV_VAR_PREFIX,
