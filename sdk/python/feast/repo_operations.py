import importlib
import os
import random
<<<<<<< HEAD
import string
=======
>>>>>>> 6d12589b
import sys
from datetime import datetime, timedelta
from pathlib import Path
from textwrap import dedent
from typing import List, NamedTuple, Union

from feast import Entity, FeatureTable
from feast.driver_test_data import create_driver_hourly_stats_df
from feast.feature_view import FeatureView
from feast.infra.provider import get_provider
from feast.names import adjectives, animals
from feast.registry import Registry
from feast.repo_config import RepoConfig


def py_path_to_module(path: Path, repo_root: Path) -> str:
    return (
        str(path.relative_to(repo_root))[: -len(".py")]
        .replace("./", "")
        .replace("/", ".")
    )


class ParsedRepo(NamedTuple):
    feature_tables: List[FeatureTable]
    feature_views: List[FeatureView]
    entities: List[Entity]


def parse_repo(repo_root: Path) -> ParsedRepo:
    """ Collect feature table definitions from feature repo """
    res = ParsedRepo(feature_tables=[], entities=[], feature_views=[])

    # FIXME: process subdirs but exclude hidden ones
    repo_files = [p.resolve() for p in repo_root.glob("*.py")]

    for repo_file in repo_files:

        module_path = py_path_to_module(repo_file, repo_root)

        print(f"Processing {repo_file} as {module_path}")
        module = importlib.import_module(module_path)

        for attr_name in dir(module):
            obj = getattr(module, attr_name)
            if isinstance(obj, FeatureTable):
                res.feature_tables.append(obj)
            if isinstance(obj, FeatureView):
                res.feature_views.append(obj)
            elif isinstance(obj, Entity):
                res.entities.append(obj)
    return res


def apply_total(repo_config: RepoConfig, repo_path: Path):
    os.chdir(repo_path)
    sys.path.append("")

    project = repo_config.project
    registry = Registry(repo_config.metadata_store)
    repo = parse_repo(repo_path)

    for entity in repo.entities:
        registry.apply_entity(entity, project=project)

    repo_table_names = set(t.name for t in repo.feature_tables)

    for t in repo.feature_views:
        repo_table_names.add(t.name)

    tables_to_delete = []
    for registry_table in registry.list_feature_tables(project=project):
        if registry_table.name not in repo_table_names:
            tables_to_delete.append(registry_table)

    views_to_delete = []
    for registry_view in registry.list_feature_views(project=project):
        if registry_view.name not in repo_table_names:
            views_to_delete.append(registry_view)

    # Delete tables that should not exist
    for registry_table in tables_to_delete:
        registry.delete_feature_table(registry_table.name, project=project)

    # Create tables that should
    for table in repo.feature_tables:
        registry.apply_feature_table(table, project)

    # Delete views that should not exist
    for registry_view in views_to_delete:
        registry.delete_feature_view(registry_view.name, project=project)

    # Create views that should
    for view in repo.feature_views:
        registry.apply_feature_view(view, project)

    infra_provider = get_provider(repo_config)

    all_to_delete: List[Union[FeatureTable, FeatureView]] = []
    all_to_delete.extend(tables_to_delete)
    all_to_delete.extend(views_to_delete)

    all_to_keep: List[Union[FeatureTable, FeatureView]] = []
    all_to_keep.extend(repo.feature_tables)
    all_to_keep.extend(repo.feature_views)

    infra_provider.update_infra(
        project,
        tables_to_delete=all_to_delete,
        tables_to_keep=all_to_keep,
        partial=False,
    )

    print("Done!")


def teardown(repo_config: RepoConfig, repo_path: Path):
    registry = Registry(repo_config.metadata_store)
    project = repo_config.project
    registry_tables: List[Union[FeatureTable, FeatureView]] = []
    registry_tables.extend(registry.list_feature_tables(project=project))
    registry_tables.extend(registry.list_feature_views(project=project))
    infra_provider = get_provider(repo_config)
    infra_provider.teardown_infra(project, tables=registry_tables)


def registry_dump(repo_config: RepoConfig):
    """ For debugging only: output contents of the metadata registry """

    project = repo_config.project
    registry = Registry(repo_config.metadata_store)

    for entity in registry.list_entities(project=project):
        print(entity)
    for table in registry.list_feature_tables(project=project):
        print(table)


<<<<<<< HEAD
def cli_check_repo(repo_path: Path):
    config_path = repo_path / "feature_store.yaml"
    if not config_path.exists():
        print(
            f"Can't find feature_store.yaml at {repo_path}. Make sure you're running this command in an initialized feast repository."
        )
        sys.exit(1)


def init_repo(repo_path: Path, minimal: bool):

    repo_config = repo_path / "feature_store.yaml"

    if repo_config.exists():
        print("Feature repository is already initalized, nothing to do.")
        sys.exit(1)

    project_id = "proj" + "".join(
        random.choice(string.ascii_lowercase + string.digits) for _ in range(5)
    )

    if minimal:
        repo_config.write_text(
            dedent(
                f"""
        project: {project_id}
        metadata_store: /path/to/metadata.db
        provider: local
        online_store:
            local:
                path: /path/to/online_store.db
        """
            )
        )
        print(
            "Generated example feature_store.yaml. Please edit metadata_store"
            "location before running apply"
        )

    else:
        example_py = (Path(__file__).parent / "example_repo.py").read_text()

        data_path = repo_path / "data"
        data_path.mkdir(exist_ok=True)

        end_date = datetime.now().replace(microsecond=0, second=0, minute=0)
        start_date = end_date - timedelta(days=15)

        driver_entities = [1001, 1002, 1003, 1004, 1005]
        driver_df = create_driver_hourly_stats_df(driver_entities, start_date, end_date)

        driver_stats_path = data_path / "driver_stats.parquet"
        driver_df.to_parquet(
            path=str(driver_stats_path), allow_truncated_timestamps=True
        )

        with open(repo_path / "example.py", "wt") as f:
            f.write(example_py.replace("%PARQUET_PATH%", str(driver_stats_path)))

        # Generate config
        repo_config.write_text(
            dedent(
                f"""
        project: {project_id}
        metadata_store: {data_path / "metadata.db"}
        provider: local
        online_store:
            local:
                path: {data_path / "online_store.db"}
        """
            )
        )

        print("Generated feature_store.yaml and example features in example_repo.py")
        print(
            "Now try runing `feast apply` to apply, or `feast materialize` to sync data to the online store"
        )
=======
def generate_project_name() -> str:
    """Generates a unique project name"""
    return f"{random.choice(adjectives)}_{random.choice(animals)}"
>>>>>>> 6d12589b
<|MERGE_RESOLUTION|>--- conflicted
+++ resolved
@@ -1,10 +1,7 @@
 import importlib
 import os
 import random
-<<<<<<< HEAD
-import string
-=======
->>>>>>> 6d12589b
+
 import sys
 from datetime import datetime, timedelta
 from pathlib import Path
@@ -143,7 +140,6 @@
         print(table)
 
 
-<<<<<<< HEAD
 def cli_check_repo(repo_path: Path):
     config_path = repo_path / "feature_store.yaml"
     if not config_path.exists():
@@ -161,9 +157,7 @@
         print("Feature repository is already initalized, nothing to do.")
         sys.exit(1)
 
-    project_id = "proj" + "".join(
-        random.choice(string.ascii_lowercase + string.digits) for _ in range(5)
-    )
+    project_id = generate_project_name()
 
     if minimal:
         repo_config.write_text(
@@ -221,8 +215,8 @@
         print(
             "Now try runing `feast apply` to apply, or `feast materialize` to sync data to the online store"
         )
-=======
+
+
 def generate_project_name() -> str:
     """Generates a unique project name"""
-    return f"{random.choice(adjectives)}_{random.choice(animals)}"
->>>>>>> 6d12589b
+    return f"{random.choice(adjectives)}_{random.choice(animals)}"