--- conflicted
+++ resolved
@@ -11,13 +11,9 @@
 # WITHOUT WARRANTIES OR CONDITIONS OF ANY KIND, either express or implied.
 # See the License for the specific language governing permissions and
 # limitations under the License.
-<<<<<<< HEAD
-import os
-=======
 
 import os
 
->>>>>>> c3175e81
 from setuptools import find_packages, setup
 
 
@@ -34,14 +30,11 @@
 URL = "https://github.com/gojek/feast"
 AUTHOR = "Feast"
 REQUIRES_PYTHON = ">=3.6.0"
-<<<<<<< HEAD
 VERSION_FILE = "VERSION"
 
 SHA_COMMIT = sha_commit_from_version_file(filepath=VERSION_FILE)
 SEM_VERSION = "0.3.2"
 VERSION = SEM_VERSION if SHA_COMMIT is None else f"{SEM_VERSION}+{SHA_COMMIT}"
-=======
->>>>>>> c3175e81
 
 REQUIRED = [
     "Click==7.*",
@@ -75,6 +68,7 @@
 
 setup(
     name=NAME,
+    version=VERSION,
     author=AUTHOR,
     description=DESCRIPTION,
     long_description=LONG_DESCRIPTION,
