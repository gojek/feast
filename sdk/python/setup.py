# Copyright 2019 The Feast Authors
#
# Licensed under the Apache License, Version 2.0 (the "License");
# you may not use this file except in compliance with the License.
# You may obtain a copy of the License at
#
#     https://www.apache.org/licenses/LICENSE-2.0
#
# Unless required by applicable law or agreed to in writing, software
# distributed under the License is distributed on an "AS IS" BASIS,
# WITHOUT WARRANTIES OR CONDITIONS OF ANY KIND, either express or implied.
# See the License for the specific language governing permissions and
# limitations under the License.

import os
import subprocess

from setuptools import find_packages, setup

NAME = "feast"
DESCRIPTION = "Python SDK for Feast"
URL = "https://github.com/gojek/feast"
AUTHOR = "Feast"
REQUIRES_PYTHON = ">=3.6.0"

REQUIRED = [
    "Click==7.*",
    "google-api-core==1.14.*",
    "google-auth==1.6.*",
    "google-cloud-bigquery==1.18.*",
    "google-cloud-storage==1.20.*",
    "google-cloud-core==1.0.*",
    "googleapis-common-protos==1.*",
    "google-cloud-bigquery-storage==0.7.*",
    "grpcio==1.*",
    "pandas==0.*",
    "pandavro==1.5.*",
    "protobuf>=3.10",
    "PyYAML==5.1.*",
    "fastavro==0.*",
    "kafka-python==1.*",
    "tabulate==0.8.*",
    "toml==0.10.*",
    "tqdm==4.*",
    "pyarrow>=0.15.1",
    "numpy",
    "google",
    "confluent_kafka",
]

<<<<<<< HEAD
try:
    # README file from Feast repo root directory
    README_FILE = os.path.join(os.path.dirname(__file__), "..", "..", "README.md")
    with open(os.path.join(README_FILE), "r") as f:
        LONG_DESCRIPTION = f.read()
except FileNotFoundError:
    LONG_DESCRIPTION = "Feast Python package"
=======
# README file from Feast repo root directory
repo_root = (
    subprocess.Popen(["git", "rev-parse", "--show-toplevel"], stdout=subprocess.PIPE)
    .communicate()[0]
    .rstrip()
    .decode("utf-8")
)
README_FILE = os.path.join(repo_root, "README.md")
with open(os.path.join(README_FILE), "r") as f:
    LONG_DESCRIPTION = f.read()
>>>>>>> fb39c6cc

setup(
    name=NAME,
    author=AUTHOR,
    description=DESCRIPTION,
    long_description=LONG_DESCRIPTION,
    long_description_content_type="text/markdown",
    python_requires=REQUIRES_PYTHON,
    url=URL,
    packages=find_packages(exclude=("tests",)),
    install_requires=REQUIRED,
    # https://stackoverflow.com/questions/28509965/setuptools-development-requirements
    # Install dev requirements with: pip install -e .[dev]
    extras_require={"dev": ["mypy-protobuf==1.*", "grpcio-testing==1.*"]},
    include_package_data=True,
    license="Apache",
    classifiers=[
        # Trove classifiers
        # Full list: https://pypi.python.org/pypi?%3Aaction=list_classifiers
        "License :: OSI Approved :: Apache Software License",
        "Programming Language :: Python",
        "Programming Language :: Python :: 3",
        "Programming Language :: Python :: 3.6",
    ],
    entry_points={"console_scripts": ["feast=feast.cli:cli"]},
    use_scm_version={"root": "../..", "relative_to": __file__},
    setup_requires=["setuptools_scm"],
)<|MERGE_RESOLUTION|>--- conflicted
+++ resolved
@@ -48,15 +48,6 @@
     "confluent_kafka",
 ]
 
-<<<<<<< HEAD
-try:
-    # README file from Feast repo root directory
-    README_FILE = os.path.join(os.path.dirname(__file__), "..", "..", "README.md")
-    with open(os.path.join(README_FILE), "r") as f:
-        LONG_DESCRIPTION = f.read()
-except FileNotFoundError:
-    LONG_DESCRIPTION = "Feast Python package"
-=======
 # README file from Feast repo root directory
 repo_root = (
     subprocess.Popen(["git", "rev-parse", "--show-toplevel"], stdout=subprocess.PIPE)
@@ -67,7 +58,6 @@
 README_FILE = os.path.join(repo_root, "README.md")
 with open(os.path.join(README_FILE), "r") as f:
     LONG_DESCRIPTION = f.read()
->>>>>>> fb39c6cc
 
 setup(
     name=NAME,
