package feast

import (
	"fmt"
	"github.com/gojek/feast/sdk/go/protos/feast/serving"
	"github.com/gojek/feast/sdk/go/protos/feast/types"
)

var (
<<<<<<< HEAD
	ErrLengthMismatch  = "Length mismatch; number of na values (%d) not equal to number of features requested (%d)."
	ErrFeatureNotFound = "Feature %s not found in response."
	ErrTypeMismatch    = "Requested output of type %s does not match type of feature value returned."
=======
	// ErrLengthMismatch indicates that the number of values returned is not the same as the number of values requested
	ErrLengthMismatch = "Length mismatch; number of na values (%d) not equal to number of features requested (%d)."

	// ErrFeatureNotFound indicates that the a requested feature was not found in the response
	ErrFeatureNotFound = "Feature %s not found in response."

	// ErrTypeMismatch indicates that the there was a type mismatch in the returned values
	ErrTypeMismatch = "Requested output of type %s does not match type of feature value returned."
>>>>>>> a72e2127
)

// OnlineFeaturesResponse is a wrapper around serving.GetOnlineFeaturesResponse.
type OnlineFeaturesResponse struct {
	RawResponse *serving.GetOnlineFeaturesResponse
}

// Rows retrieves the result of the request as a list of Rows.
func (r OnlineFeaturesResponse) Rows() []Row {
	rows := make([]Row, len(r.RawResponse.FieldValues))
	for i, val := range r.RawResponse.FieldValues {
		rows[i] = val.Fields
	}
	return rows
}

// Int64Arrays retrieves the result of the request as a list of int64 slices. Any missing values will be filled
// with the missing values provided.
func (r OnlineFeaturesResponse) Int64Arrays(order []string, fillNa []int64) ([][]int64, error) {
	rows := make([][]int64, len(r.RawResponse.FieldValues))
	if len(fillNa) != len(order) {
		return nil, fmt.Errorf(ErrLengthMismatch, len(fillNa), len(order))
	}
	for i, val := range r.RawResponse.FieldValues {
		rows[i] = make([]int64, len(order))
		for j, fname := range order {
			fValue, exists := val.Fields[fname]
			if !exists {
				return nil, fmt.Errorf(ErrFeatureNotFound, fname)
			}
			val := fValue.GetVal()
			if val == nil {
				rows[i][j] = fillNa[j]
			} else if int64Val, ok := val.(*types.Value_Int64Val); ok {
				rows[i][j] = int64Val.Int64Val
			} else {
				return nil, fmt.Errorf(ErrTypeMismatch, "int64")
			}
		}
	}
	return rows, nil
}

// Float64Arrays retrieves the result of the request as a list of float64 slices. Any missing values will be filled
// with the missing values provided.
func (r OnlineFeaturesResponse) Float64Arrays(order []string, fillNa []float64) ([][]float64, error) {
	rows := make([][]float64, len(r.RawResponse.FieldValues))
	if len(fillNa) != len(order) {
		return nil, fmt.Errorf(ErrLengthMismatch, len(fillNa), len(order))
	}
	for i, val := range r.RawResponse.FieldValues {
		rows[i] = make([]float64, len(order))
		for j, fname := range order {
			fValue, exists := val.Fields[fname]
			if !exists {
				return nil, fmt.Errorf(ErrFeatureNotFound, fname)
			}
			val := fValue.GetVal()
			if val == nil {
				rows[i][j] = fillNa[j]
			} else if doubleVal, ok := val.(*types.Value_DoubleVal); ok {
				rows[i][j] = doubleVal.DoubleVal
			} else {
				return nil, fmt.Errorf(ErrTypeMismatch, "float64")
			}
		}
	}
	return rows, nil
}<|MERGE_RESOLUTION|>--- conflicted
+++ resolved
@@ -7,11 +7,6 @@
 )
 
 var (
-<<<<<<< HEAD
-	ErrLengthMismatch  = "Length mismatch; number of na values (%d) not equal to number of features requested (%d)."
-	ErrFeatureNotFound = "Feature %s not found in response."
-	ErrTypeMismatch    = "Requested output of type %s does not match type of feature value returned."
-=======
 	// ErrLengthMismatch indicates that the number of values returned is not the same as the number of values requested
 	ErrLengthMismatch = "Length mismatch; number of na values (%d) not equal to number of features requested (%d)."
 
@@ -20,7 +15,6 @@
 
 	// ErrTypeMismatch indicates that the there was a type mismatch in the returned values
 	ErrTypeMismatch = "Requested output of type %s does not match type of feature value returned."
->>>>>>> a72e2127
 )
 
 // OnlineFeaturesResponse is a wrapper around serving.GetOnlineFeaturesResponse.
