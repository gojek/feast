/*
 * Copyright 2018 The Feast Authors
 *
 * Licensed under the Apache License, Version 2.0 (the "License");
 * you may not use this file except in compliance with the License.
 * You may obtain a copy of the License at
 *
 *     https://www.apache.org/licenses/LICENSE-2.0
 *
 * Unless required by applicable law or agreed to in writing, software
 * distributed under the License is distributed on an "AS IS" BASIS,
 * WITHOUT WARRANTIES OR CONDITIONS OF ANY KIND, either express or implied.
 * See the License for the specific language governing permissions and
 * limitations under the License.
 *
 */
package feast.core.training;

import com.google.cloud.bigquery.*;
import com.google.cloud.bigquery.BigQuery.JobOption;
<<<<<<< HEAD
import com.google.cloud.bigquery.BigQueryOptions;
import com.google.cloud.bigquery.JobException;
import com.google.cloud.bigquery.QueryJobConfiguration;
import com.google.cloud.bigquery.Table;
import com.google.cloud.bigquery.TableId;
import com.google.cloud.bigquery.TableInfo;
import com.google.cloud.bigquery.TableResult;
=======
>>>>>>> 71a9ede1
import com.google.common.base.Strings;
import com.google.protobuf.Timestamp;
import feast.core.DatasetServiceProto.DatasetInfo;
import feast.core.DatasetServiceProto.FeatureSet;
import feast.core.exception.TrainingDatasetCreationException;
import lombok.extern.slf4j.Slf4j;

import java.math.BigInteger;
import java.security.MessageDigest;
import java.security.NoSuchAlgorithmException;
import java.time.Instant;
import java.time.ZoneId;
import java.time.format.DateTimeFormatter;
import java.util.ArrayList;
import java.util.Collections;
import java.util.List;
import java.util.Map;

@Slf4j
public class BigQueryTraningDatasetCreator {

  private final BigQueryDatasetTemplater templater;
  private final DateTimeFormatter formatter;
  private final String projectId;
  private final String datasetPrefix;
  private transient BigQuery bigQuery;

  public BigQueryTraningDatasetCreator(
<<<<<<< HEAD
      BigQueryDatasetTemplater templater,
      String projectId,
      String datasetPrefix) {
    this(templater, projectId, datasetPrefix,
=======
      BigQueryDatasetTemplater templater, String projectId, String datasetPrefix) {
    this(
        templater,
        projectId,
        datasetPrefix,
>>>>>>> 71a9ede1
        BigQueryOptions.newBuilder().setProjectId(projectId).build().getService());
  }

  public BigQueryTraningDatasetCreator(
      BigQueryDatasetTemplater templater,
      String projectId,
      String datasetPrefix,
      BigQuery bigQuery) {
    this.templater = templater;
    this.formatter = DateTimeFormatter.ofPattern("yyyyMMdd").withZone(ZoneId.of("UTC"));
    this.projectId = projectId;
    this.datasetPrefix = datasetPrefix;
    this.bigQuery = bigQuery;
  }

  /**
   * Create a training dataset for a feature set for features created between startDate (inclusive)
   * and endDate (inclusive)
   *
   * @param featureSet feature set for which the training dataset should be created
   * @param startDate starting date of the training dataset (inclusive)
   * @param endDate end date of the training dataset (inclusive)
   * @param limit maximum number of row should be created.
   * @param namePrefix prefix for dataset name
   * @return dataset info associated with the created training dataset
   */
  public DatasetInfo createDataset(
      FeatureSet featureSet,
      Timestamp startDate,
      Timestamp endDate,
      long limit,
      String namePrefix) {
    try {
      String query = templater.createQuery(featureSet, startDate, endDate, limit);
      String tableName =
          createBqTableName(datasetPrefix, featureSet, startDate, endDate, namePrefix);
      String tableDescription = createBqTableDescription(featureSet, startDate, endDate, query);

      Map<String, String> options = templater.getStorageSpec().getOptionsMap();
      String bq_dataset = options.get("dataset");
      TableId destinationTableId = TableId.of(projectId, bq_dataset, tableName);

      // Create the BigQuery table that will store the training dataset if not exists
      if (bigQuery.getTable(destinationTableId) == null) {
        QueryJobConfiguration queryConfig =
            QueryJobConfiguration.newBuilder(query)
                .setAllowLargeResults(true)
                .setDestinationTable(destinationTableId)
                .build();
        JobOption jobOption = JobOption.fields();
<<<<<<< HEAD
        TableResult res = bigQuery.query(queryConfig, jobOption);
        if (res != null) {
=======
        TableResult tableResult = bigQuery.query(queryConfig, jobOption);
        if (tableResult != null) {
>>>>>>> 71a9ede1
          Table destinationTable = bigQuery.getTable(destinationTableId);
          TableInfo tableInfo =
              destinationTable.toBuilder().setDescription(tableDescription).build();
          bigQuery.update(tableInfo);
        }
      }

      return DatasetInfo.newBuilder()
          .setName(tableName)
          .setTableUrl(toTableUrl(destinationTableId))
          .build();
    } catch (JobException e) {
      log.error("Failed creating training dataset", e);
      throw new TrainingDatasetCreationException("Failed creating training dataset", e);
    } catch (InterruptedException e) {
      log.error("Training dataset creation was interrupted", e);
      throw new TrainingDatasetCreationException("Training dataset creation was interrupted", e);
    }
  }

  private String createBqTableName(
      String datasetPrefix,
      FeatureSet featureSet,
      Timestamp startDate,
      Timestamp endDate,
      String namePrefix) {

    List<String> features = new ArrayList(featureSet.getFeatureIdsList());
    Collections.sort(features);

    String datasetId = String.format("%s_%s_%s", features, startDate, endDate);
    StringBuilder hashText;

    // create hash from datasetId
    try {
      MessageDigest md = MessageDigest.getInstance("SHA-1");
      byte[] messageDigest = md.digest(datasetId.getBytes());
      BigInteger no = new BigInteger(1, messageDigest);
      hashText = new StringBuilder(no.toString(16));
      while (hashText.length() < 32) {
        hashText.insert(0, "0");
      }
    } catch (NoSuchAlgorithmException e) {
      throw new RuntimeException(e);
    }

    if (!Strings.isNullOrEmpty(namePrefix)) {
      //  only alphanumeric and underscore are allowed
      namePrefix = namePrefix.replaceAll("[^a-zA-Z0-9_]", "_");
      return String.format(
          "%s_%s_%s_%s", datasetPrefix, featureSet.getEntityName(), namePrefix,
          hashText.toString());
    }

<<<<<<< HEAD
    return String.format(
        "%s_%s_%s", datasetPrefix, featureSet.getEntityName(), hashText.toString());
=======
    return String.format("%s_%s_%s", datasetPrefix, featureSet.getEntityName(), hashText);
>>>>>>> 71a9ede1
  }

  private String createBqTableDescription(
      FeatureSet featureSet, Timestamp startDate, Timestamp endDate, String query) {
    return String.format(
        "Feast Dataset for %s features.\nContains data from %s to %s.\n Last edited at %s.\n\n-----\n\n%s",
        featureSet.getEntityName(),
        formatTimestamp(startDate),
        formatTimestamp(endDate),
        Instant.now(),
        query);
  }

  private String formatTimestamp(Timestamp timestamp) {
    Instant instant = Instant.ofEpochSecond(timestamp.getSeconds());
    return formatter.format(instant);
  }

  private String toTableUrl(TableId tableId) {
    return String.format(
        "%s.%s.%s", tableId.getProject(), tableId.getDataset(), tableId.getTable());
  }
}<|MERGE_RESOLUTION|>--- conflicted
+++ resolved
@@ -16,9 +16,8 @@
  */
 package feast.core.training;
 
-import com.google.cloud.bigquery.*;
+import com.google.cloud.bigquery.BigQuery;
 import com.google.cloud.bigquery.BigQuery.JobOption;
-<<<<<<< HEAD
 import com.google.cloud.bigquery.BigQueryOptions;
 import com.google.cloud.bigquery.JobException;
 import com.google.cloud.bigquery.QueryJobConfiguration;
@@ -26,15 +25,11 @@
 import com.google.cloud.bigquery.TableId;
 import com.google.cloud.bigquery.TableInfo;
 import com.google.cloud.bigquery.TableResult;
-=======
->>>>>>> 71a9ede1
 import com.google.common.base.Strings;
 import com.google.protobuf.Timestamp;
 import feast.core.DatasetServiceProto.DatasetInfo;
 import feast.core.DatasetServiceProto.FeatureSet;
 import feast.core.exception.TrainingDatasetCreationException;
-import lombok.extern.slf4j.Slf4j;
-
 import java.math.BigInteger;
 import java.security.MessageDigest;
 import java.security.NoSuchAlgorithmException;
@@ -45,6 +40,7 @@
 import java.util.Collections;
 import java.util.List;
 import java.util.Map;
+import lombok.extern.slf4j.Slf4j;
 
 @Slf4j
 public class BigQueryTraningDatasetCreator {
@@ -56,18 +52,10 @@
   private transient BigQuery bigQuery;
 
   public BigQueryTraningDatasetCreator(
-<<<<<<< HEAD
       BigQueryDatasetTemplater templater,
       String projectId,
       String datasetPrefix) {
     this(templater, projectId, datasetPrefix,
-=======
-      BigQueryDatasetTemplater templater, String projectId, String datasetPrefix) {
-    this(
-        templater,
-        projectId,
-        datasetPrefix,
->>>>>>> 71a9ede1
         BigQueryOptions.newBuilder().setProjectId(projectId).build().getService());
   }
 
@@ -118,13 +106,8 @@
                 .setDestinationTable(destinationTableId)
                 .build();
         JobOption jobOption = JobOption.fields();
-<<<<<<< HEAD
         TableResult res = bigQuery.query(queryConfig, jobOption);
         if (res != null) {
-=======
-        TableResult tableResult = bigQuery.query(queryConfig, jobOption);
-        if (tableResult != null) {
->>>>>>> 71a9ede1
           Table destinationTable = bigQuery.getTable(destinationTableId);
           TableInfo tableInfo =
               destinationTable.toBuilder().setDescription(tableDescription).build();
@@ -141,7 +124,8 @@
       throw new TrainingDatasetCreationException("Failed creating training dataset", e);
     } catch (InterruptedException e) {
       log.error("Training dataset creation was interrupted", e);
-      throw new TrainingDatasetCreationException("Training dataset creation was interrupted", e);
+      throw new TrainingDatasetCreationException("Training dataset creation was interrupted",
+          e);
     }
   }
 
@@ -179,12 +163,8 @@
           hashText.toString());
     }
 
-<<<<<<< HEAD
     return String.format(
         "%s_%s_%s", datasetPrefix, featureSet.getEntityName(), hashText.toString());
-=======
-    return String.format("%s_%s_%s", datasetPrefix, featureSet.getEntityName(), hashText);
->>>>>>> 71a9ede1
   }
 
   private String createBqTableDescription(
