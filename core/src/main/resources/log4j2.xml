--- conflicted
+++ resolved
@@ -16,7 +16,7 @@
   ~
   -->
 
-<Configuration status="info">
+<Configuration status="WARN">
     <Properties>
         <Property name="LOG_PATTERN">
             %d{yyyy-MM-dd HH:mm:ss.SSS} %5p ${hostName} --- [%15.15t] %-40.40c{1.} : %m%n%ex
@@ -36,26 +36,11 @@
         </Console>
     </Appenders>
     <Loggers>
-<<<<<<< HEAD
-        <Logger name="feast.core" level="debug" additivity="false">
-            <AppenderRef ref="${APPENDER_TYPE}Appender"/>
-        </Logger>
-        <Logger name="com.zaxxer.hikari" level="warn" additivity="false">
-            <AppenderRef ref="${APPENDER_TYPE}Appender"/>
-        </Logger>
-        <Logger name="org.hibernate.validator" level="warn" additivity="false">
-            <AppenderRef ref="${APPENDER_TYPE}Appender"/>
-        </Logger>
-        <Root level="${LOG_LEVEL}">
-            <AppenderRef ref="${APPENDER_TYPE}Appender"/>
-        </Root>
-=======
       <Logger name="feast.core" level="debug" additivity="false">
         <AppenderRef ref="${APPENDER_TYPE}Appender"/>
       </Logger>
       <Root level="${LOG_LEVEL}">
         <AppenderRef ref="${APPENDER_TYPE}Appender"/>
       </Root>
->>>>>>> fe520a96
     </Loggers>
 </Configuration>