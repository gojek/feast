import os
import tempfile
import uuid
from typing import Tuple, Optional

import pyspark
import pytest
from pytest_redis.executor import RedisExecutor

from feast import Client


@pytest.fixture
def feast_client(
    pytestconfig,
    ingestion_job_jar,
    redis_server: RedisExecutor,
    feast_core: Tuple[str, int],
    feast_serving: Tuple[str, int],
    local_staging_path,
<<<<<<< HEAD
    feast_jobservice: Optional[Tuple[str, int]]
=======
    enable_auth,
>>>>>>> 8d1326f3
):
    if feast_jobservice is None:
        job_service_env = dict()
    else:
        job_service_env = dict(job_service_url=f"{feast_jobservice[0]}:{feast_jobservice[1]}")

    if pytestconfig.getoption("env") == "local":
        return Client(
            core_url=f"{feast_core[0]}:{feast_core[1]}",
            serving_url=f"{feast_serving[0]}:{feast_serving[1]}",
            spark_launcher="standalone",
            spark_standalone_master="local",
            spark_home=os.getenv("SPARK_HOME") or os.path.dirname(pyspark.__file__),
            spark_ingestion_jar=ingestion_job_jar,
            redis_host=redis_server.host,
            redis_port=redis_server.port,
            spark_staging_location=os.path.join(local_staging_path, "spark"),
            historical_feature_output_location=os.path.join(
                local_staging_path, "historical_output"
            ),
            **job_service_env
        )

    if pytestconfig.getoption("env") == "gcloud":
        return Client(
            core_url=f"{feast_core[0]}:{feast_core[1]}",
            serving_url=f"{feast_serving[0]}:{feast_serving[1]}",
            spark_launcher="dataproc",
            dataproc_cluster_name=pytestconfig.getoption("dataproc_cluster_name"),
            dataproc_project=pytestconfig.getoption("dataproc_project"),
            dataproc_region=pytestconfig.getoption("dataproc_region"),
            spark_staging_location=os.path.join(local_staging_path, "dataproc"),
            spark_ingestion_jar=ingestion_job_jar,
            redis_host=pytestconfig.getoption("redis_url").split(":")[0],
            redis_port=pytestconfig.getoption("redis_url").split(":")[1],
            historical_feature_output_location=os.path.join(
                local_staging_path, "historical_output"
            ),
            **job_service_env
        )


@pytest.fixture(scope="session")
def global_staging_path(pytestconfig):
    if pytestconfig.getoption("env") == "local":
        tmp_path = tempfile.mkdtemp()
        return f"file://{tmp_path}"

    staging_path = pytestconfig.getoption("staging_path")
    return os.path.join(staging_path, str(uuid.uuid4()))


@pytest.fixture(scope="function")
def local_staging_path(global_staging_path):
    return os.path.join(global_staging_path, str(uuid.uuid4()))


@pytest.fixture(scope="session")
def ingestion_job_jar(pytestconfig, project_root, project_version):
    default_path = (
        project_root
        / "spark"
        / "ingestion"
        / "target"
        / f"feast-ingestion-spark-{project_version}.jar"
    )

    return pytestconfig.getoption("ingestion_jar") or f"file://{default_path}"<|MERGE_RESOLUTION|>--- conflicted
+++ resolved
@@ -18,11 +18,8 @@
     feast_core: Tuple[str, int],
     feast_serving: Tuple[str, int],
     local_staging_path,
-<<<<<<< HEAD
-    feast_jobservice: Optional[Tuple[str, int]]
-=======
+    feast_jobservice: Optional[Tuple[str, int]],
     enable_auth,
->>>>>>> 8d1326f3
 ):
     if feast_jobservice is None:
         job_service_env = dict()
