<!--
  ~ Copyright 2018 The Feast Authors
  ~
  ~ Licensed under the Apache License, Version 2.0 (the "License");
  ~ you may not use this file except in compliance with the License.
  ~ You may obtain a copy of the License at
  ~
  ~     https://www.apache.org/licenses/LICENSE-2.0
  ~
  ~ Unless required by applicable law or agreed to in writing, software
  ~ distributed under the License is distributed on an "AS IS" BASIS,
  ~ WITHOUT WARRANTIES OR CONDITIONS OF ANY KIND, either express or implied.
  ~ See the License for the specific language governing permissions and
  ~ limitations under the License.
  ~
  -->

<project>
    <modelVersion>4.0.0</modelVersion>

    <name>Feast</name>
    <description>Feature Store for Machine Learning</description>
    <url>${github.url}</url>

    <groupId>dev.feast</groupId>
    <artifactId>feast-parent</artifactId>
    <version>${revision}</version>
    <packaging>pom</packaging>

    <modules>
        <module>datatypes/java</module>
<<<<<<< HEAD
=======
        <module>storage/api</module>
        <module>storage/connectors</module>
>>>>>>> de8e4e1f
        <module>ingestion</module>
        <module>core</module>
        <module>serving</module>
        <module>sdk/java</module>
    </modules>

    <properties>
<<<<<<< HEAD
        <revision>0.4.7-SNAPSHOT</revision>
=======
        <revision>0.5-SNAPSHOT</revision>
>>>>>>> de8e4e1f
        <github.url>https://github.com/gojek/feast</github.url>

        <project.build.sourceEncoding>UTF-8</project.build.sourceEncoding>
        <project.reporting.outputEncoding>UTF-8</project.reporting.outputEncoding>

        <grpcVersion>1.17.1</grpcVersion>
        <protocVersion>3.10.0</protocVersion>
        <protobufVersion>3.10.0</protobufVersion>
        <springBootVersion>2.0.9.RELEASE</springBootVersion>
        <org.apache.beam.version>2.16.0</org.apache.beam.version>
        <com.google.cloud.version>1.91.0</com.google.cloud.version>
        <io.prometheus.version>0.8.0</io.prometheus.version>
        <byte-buddy.version>1.9.10</byte-buddy.version>
        <hamcrest.version>1.3</hamcrest.version>
        <kafka.version>2.3.0</kafka.version>
        <mockito.version>2.28.2</mockito.version>
        <!-- OpenCensus is used in grpc and Google's HTTP client libs in Cloud SDKs -->
        <opencensus.version>0.21.0</opencensus.version>
        <!-- Force log4j2 to 2.11+ to support objectMessageAsJsonObject -->
        <log4jVersion>2.12.1</log4jVersion>
    </properties>

    <organization>
        <name>Gojek</name>
        <url>https://www.gojek.com</url>
    </organization>

    <developers>
        <developer>
            <name>Feast Authors</name>
            <url>${github.url}</url>
            <organization>Gojek</organization>
            <organizationUrl>https://www.gojek.com</organizationUrl>
        </developer>
    </developers>

    <licenses>
        <license>
            <name>Apache License, Version 2.0</name>
            <url>https://www.apache.org/licenses/LICENSE-2.0.txt</url>
            <distribution>repo</distribution>
        </license>
    </licenses>

    <scm>
        <url>${github.url}</url>
        <connection>scm:git:${github.url}.git</connection>
        <developerConnection>scm:git:git@github.com:gojek/feast.git</developerConnection>
        <tag>HEAD</tag>
    </scm>

    <issueManagement>
        <system>GitHub Issues</system>
        <url>${github.url}/issues</url>
    </issueManagement>

    <!-- Release Java library on Sonatype https://central.sonatype.org/pages/apache-maven.html -->
    <distributionManagement>
        <snapshotRepository>
            <id>ossrh</id>
            <url>https://oss.sonatype.org/content/repositories/snapshots</url>
        </snapshotRepository>
        <repository>
            <id>ossrh</id>
            <url>https://oss.sonatype.org/service/local/staging/deploy/maven2/</url>
        </repository>
    </distributionManagement>

    <dependencyManagement>
        <dependencies>
            <!-- Google Cloud -->
            <dependency>
                <groupId>com.google.cloud</groupId>
                <artifactId>google-cloud-bigquery</artifactId>
                <version>${com.google.cloud.version}</version>
            </dependency>
            <dependency>
                <groupId>com.google.cloud</groupId>
                <artifactId>google-cloud-storage</artifactId>
                <version>${com.google.cloud.version}</version>
            </dependency>

            <!-- Provides FileSystemProvider for GCS. -->
            <dependency>
                <groupId>com.google.cloud</groupId>
                <artifactId>google-cloud-nio</artifactId>
                <version>0.83.0-alpha</version>
            </dependency>

            <dependency>
              <groupId>io.opencensus</groupId>
              <artifactId>opencensus-api</artifactId>
              <version>${opencensus.version}</version>
            </dependency>
            <dependency>
              <groupId>io.opencensus</groupId>
              <artifactId>opencensus-contrib-grpc-util</artifactId>
              <version>${opencensus.version}</version>
            </dependency>
            <dependency>
              <groupId>io.opencensus</groupId>
              <artifactId>opencensus-contrib-http-util</artifactId>
              <version>${opencensus.version}</version>
            </dependency>

            <!-- gRPC -->
            <dependency>
                <groupId>io.grpc</groupId>
                <artifactId>grpc-core</artifactId>
                <version>${grpcVersion}</version>
            </dependency>
            <dependency>
                <groupId>io.grpc</groupId>
                <artifactId>grpc-netty</artifactId>
                <version>${grpcVersion}</version>
            </dependency>
            <dependency>
                <groupId>io.grpc</groupId>
                <artifactId>grpc-netty-shaded</artifactId>
                <version>${grpcVersion}</version>
            </dependency>
            <dependency>
                <groupId>io.grpc</groupId>
                <artifactId>grpc-protobuf</artifactId>
                <version>${grpcVersion}</version>
            </dependency>
            <dependency>
                <groupId>io.grpc</groupId>
                <artifactId>grpc-services</artifactId>
                <version>${grpcVersion}</version>
            </dependency>
            <dependency>
                <groupId>io.grpc</groupId>
                <artifactId>grpc-stub</artifactId>
                <version>${grpcVersion}</version>
            </dependency>
            <dependency>
                <groupId>io.grpc</groupId>
                <artifactId>grpc-testing</artifactId>
                <version>${grpcVersion}</version>
                <scope>test</scope>
            </dependency>

            <!-- Spring Extended -->
            <dependency>
                <groupId>io.github.lognet</groupId>
                <artifactId>grpc-spring-boot-starter</artifactId>
                <version>3.0.2</version>
            </dependency>

            <!-- Prometheus Client -->
            <dependency>
                <groupId>io.prometheus</groupId>
                <artifactId>simpleclient</artifactId>
                <version>${io.prometheus.version}</version>
            </dependency>
            <dependency>
                <groupId>io.prometheus</groupId>
                <artifactId>simpleclient_servlet</artifactId>
                <version>${io.prometheus.version}</version>
            </dependency>

            <!-- Other Stuff -->
            <dependency>
              <groupId>com.datadoghq</groupId>
              <artifactId>java-dogstatsd-client</artifactId>
              <version>2.6.1</version>
            </dependency>
            <dependency>
                <groupId>com.google.guava</groupId>
                <artifactId>guava</artifactId>
                <version>26.0-jre</version>
            </dependency>
            <dependency>
                <groupId>com.google.protobuf</groupId>
                <artifactId>protobuf-java</artifactId>
                <version>${protobufVersion}</version>
            </dependency>
            <dependency>
                <groupId>com.google.protobuf</groupId>
                <artifactId>protobuf-java-util</artifactId>
                <version>${protobufVersion}</version>
            </dependency>
            <dependency>
                <groupId>org.projectlombok</groupId>
                <artifactId>lombok</artifactId>
                <version>1.18.2</version>
                <scope>provided</scope>
            </dependency>

            <!-- Misc Testing -->
            <dependency>
                <groupId>com.github.kstyrc</groupId>
                <artifactId>embedded-redis</artifactId>
                <version>0.6</version>
                <scope>test</scope>
            </dependency>

            <!-- Spring Boot BOM overrides -->
            <dependency>
                <groupId>org.apache.kafka</groupId>
                <artifactId>kafka_2.12</artifactId>
                <version>${kafka.version}</version>
            </dependency>
            <dependency>
                <groupId>org.apache.kafka</groupId>
                <artifactId>kafka-clients</artifactId>
                <version>${kafka.version}</version>
            </dependency>
            <dependency>
                <groupId>net.bytebuddy</groupId>
                <artifactId>byte-buddy</artifactId>
                <version>${byte-buddy.version}</version>
            </dependency>
            <dependency>
                <groupId>org.mockito</groupId>
                <artifactId>mockito-core</artifactId>
                <version>${mockito.version}</version>
                <scope>test</scope>
            </dependency>
            <dependency>
                <groupId>org.springframework.boot</groupId>
                <artifactId>spring-boot-starter-web</artifactId>
                <version>${springBootVersion}</version>
                <exclusions>
                    <exclusion>
                        <groupId>org.springframework.boot</groupId>
                        <artifactId>spring-boot-starter-logging</artifactId>
                    </exclusion>
                </exclusions>
            </dependency>
            <dependency>
                <groupId>org.apache.logging.log4j</groupId>
                <artifactId>log4j-api</artifactId>
                <version>${log4jVersion}</version>
            </dependency>
            <dependency>
                <groupId>org.apache.logging.log4j</groupId>
                <artifactId>log4j-core</artifactId>
                <version>${log4jVersion}</version>
            </dependency>
            <dependency>
                <groupId>org.apache.logging.log4j</groupId>
                <artifactId>log4j-jul</artifactId>
                <version>${log4jVersion}</version>
            </dependency>
            <dependency>
                <groupId>org.apache.logging.log4j</groupId>
                <artifactId>log4j-web</artifactId>
                <version>${log4jVersion}</version>
            </dependency>
            <dependency>
                <groupId>org.apache.logging.log4j</groupId>
                <artifactId>log4j-slf4j-impl</artifactId>
                <version>${log4jVersion}</version>
            </dependency>

            <!--
                Import Spring Boot's dependency management.
                Override things *before* here if needed, but be wary of that!

                https://www.baeldung.com/spring-boot-dependency-management-custom-parent
                https://github.com/spring-projects/spring-boot/blob/v2.0.9.RELEASE/spring-boot-project/spring-boot-dependencies/pom.xml
            -->
            <dependency>
                <groupId>org.springframework.boot</groupId>
                <artifactId>spring-boot-dependencies</artifactId>
                <version>${springBootVersion}</version>
                <type>pom</type>
                <scope>import</scope>
            </dependency>

            <dependency>
                <groupId>javax.xml.bind</groupId>
                <artifactId>jaxb-api</artifactId>
                <version>2.3.1</version>
            </dependency>
            <dependency>
                <groupId>javax.annotation</groupId>
                <artifactId>javax.annotation-api</artifactId>
                <version>1.3.2</version>
            </dependency>

        </dependencies>
    </dependencyManagement>

    <build>
        <extensions>
            <extension>
                <groupId>kr.motd.maven</groupId>
                <artifactId>os-maven-plugin</artifactId>
                <version>1.6.2</version>
            </extension>
        </extensions>

        <plugins>
            <plugin>
                <groupId>org.apache.maven.plugins</groupId>
                <artifactId>maven-source-plugin</artifactId>
                <version>3.2.1</version>
                <executions>
                    <execution>
                        <id>attach-sources</id>
                        <goals>
                            <goal>jar-no-fork</goal>
                        </goals>
                    </execution>
                </executions>
            </plugin>
            <plugin>
                <groupId>org.apache.maven.plugins</groupId>
                <artifactId>maven-javadoc-plugin</artifactId>
                <executions>
                    <execution>
                        <id>attach-javadocs</id>
                        <goals>
                            <goal>jar</goal>
                        </goals>
                    </execution>
                </executions>
            </plugin>
            <plugin>
                <groupId>com.diffplug.spotless</groupId>
                <artifactId>spotless-maven-plugin</artifactId>
                <version>1.26.1</version>
                <configuration>
                    <java>
                        <licenseHeader>
                          <content>
<![CDATA[
/*
 * SPDX-License-Identifier: Apache-2.0
 * Copyright 2018-$YEAR The Feast Authors
 *
 * Licensed under the Apache License, Version 2.0 (the "License");
 * you may not use this file except in compliance with the License.
 * You may obtain a copy of the License at
 *
 *     https://www.apache.org/licenses/LICENSE-2.0
 *
 * Unless required by applicable law or agreed to in writing, software
 * distributed under the License is distributed on an "AS IS" BASIS,
 * WITHOUT WARRANTIES OR CONDITIONS OF ANY KIND, either express or implied.
 * See the License for the specific language governing permissions and
 * limitations under the License.
 */
]]>
                          </content>
                        </licenseHeader>
                        <googleJavaFormat>
                            <version>1.7</version>
                            <style>GOOGLE</style>
                        </googleJavaFormat>
                        <removeUnusedImports />
                    </java>
                </configuration>
                <executions>
                  <!-- Move check to fail faster, but after compilation. Default is verify phase -->
                  <execution>
                      <id>spotless-check</id>
                      <phase>process-test-classes</phase>
                      <goals>
                          <goal>check</goal>
                      </goals>
                  </execution>
              </executions>
            </plugin>
            <plugin>
                <groupId>org.apache.maven.plugins</groupId>
                <artifactId>maven-compiler-plugin</artifactId>
                <configuration>
                    <release>11</release>
                </configuration>
            </plugin>
            <plugin>
                <groupId>org.apache.maven.plugins</groupId>
                <artifactId>maven-enforcer-plugin</artifactId>
                <version>3.0.0-M2</version>
                <dependencies>
                    <dependency>
                        <groupId>org.codehaus.mojo</groupId>
                        <artifactId>extra-enforcer-rules</artifactId>
                        <version>1.2</version>
                    </dependency>
                </dependencies>
                <executions>
                    <execution>
                        <id>valid-build-environment</id>
                        <goals>
                            <goal>enforce</goal>
                        </goals>
                        <configuration>
                            <rules>
                                <requireMavenVersion>
                                    <version>[3.6,4.0)</version>
                                </requireMavenVersion>
                                <requireJavaVersion>
                                    <version>[11.0,)</version>
                                </requireJavaVersion>
                                <reactorModuleConvergence />
                            </rules>
                        </configuration>
                    </execution>
                    <execution>
                        <id>consistent-dependency-versions</id>
                        <goals>
                            <goal>enforce</goal>
                        </goals>
                        <configuration>
                            <rules>
                                <banDuplicatePomDependencyVersions />
                            </rules>
                        </configuration>
                    </execution>
                    <execution>
                        <id>no-snapshot-deps-at-release</id>
                        <goals>
                            <goal>enforce</goal>
                        </goals>
                        <configuration>
                            <rules>
                                <requireReleaseDeps>
                                    <onlyWhenRelease>true</onlyWhenRelease>
                                </requireReleaseDeps>
                            </rules>
                        </configuration>
                    </execution>
                </executions>
            </plugin>
            <plugin>
                <groupId>org.apache.maven.plugins</groupId>
                <artifactId>maven-surefire-plugin</artifactId>
                <version>2.22.1</version>
                <configuration>
                    <argLine>-Xms2048m -Xmx2048m -Djdk.net.URLClassPath.disableClassPathURLCheck=true</argLine>
                    <excludes>
                        <groups>IntegrationTest</groups>
                    </excludes>
                </configuration>
            </plugin>
            <plugin>
                <groupId>org.springframework.boot</groupId>
                <artifactId>spring-boot-maven-plugin</artifactId>
                <configuration>
                    <!-- Parent POM isn't a Spring Boot app, don't try to discover main classes. -->
                    <skip>true</skip>
                </configuration>
                <executions>
                    <execution>
                        <id>build-info</id>
                        <goals>
                            <goal>build-info</goal>
                        </goals>
                    </execution>
                </executions>
            </plugin>
            <!-- nexus-staging-maven-plugin configures Maven to deploy to OSSRH Nexus Repository Manager -->
            <plugin>
                <groupId>org.sonatype.plugins</groupId>
                <artifactId>nexus-staging-maven-plugin</artifactId>
                <version>1.6.8</version>
                <extensions>true</extensions>
                <configuration>
                    <serverId>ossrh</serverId>
                    <nexusUrl>https://oss.sonatype.org/</nexusUrl>
                    <!-- autoReleaseAfterClose is true as the release should be automated via continuous integration -->
                    <autoReleaseAfterClose>true</autoReleaseAfterClose>
                </configuration>
            </plugin>
            <!--
            flatten-maven-plugin is used to flatten the generated POM during deployment. This is
            required when releasing a project with a parent dependency where the version
            is using ${revision} variable. This plugin will resolve and flatten the relationship.
            https://www.mojohaus.org/flatten-maven-plugin/index.html
            -->
            <plugin>
                <groupId>org.codehaus.mojo</groupId>
                <artifactId>flatten-maven-plugin</artifactId>
                <version>1.1.0</version>
                <configuration>
                    <flattenMode>oss</flattenMode>
                </configuration>
                <executions>
                    <execution>
                        <id>flatten</id>
                        <phase>process-resources</phase>
                        <goals>
                            <goal>flatten</goal>
                        </goals>
                    </execution>
                    <execution>
                        <id>flatten.clean</id>
                        <phase>clean</phase>
                        <goals>
                            <goal>clean</goal>
                        </goals>
                    </execution>
                </executions>
            </plugin>
            <!-- maven-gpg-plugin is used to sign Maven components. This is required when releasing libraries to Maven Central -->
            <plugin>
                <groupId>org.apache.maven.plugins</groupId>
                <artifactId>maven-gpg-plugin</artifactId>
                <version>1.6</version>
                <executions>
                    <execution>
                        <id>sign-artifacts</id>
                        <phase>verify</phase>
                        <goals>
                            <goal>sign</goal>
                        </goals>
                        <!--
                        This configuration helps with performing GPG operations non-interactively.
                        For example when releasing via continuous integration.
                        It is assumed that the GPG command used is version 2.x.
                        -->
                        <configuration>
                            <gpgArguments>
                                <arg>--pinentry-mode</arg>
                                <arg>loopback</arg>
                            </gpgArguments>
                            <!-- Setting to allow retrieval of GPG passphrase from ~/.m2/settings.xml, refer to https://maven.apache.org/plugins/maven-gpg-plugin/usage.html -->
                            <!--suppress MavenModelInspection -->
                            <passphrase>${gpg.passphrase}</passphrase>
                        </configuration>
                    </execution>
                </executions>
            </plugin>
        </plugins>

        <pluginManagement>
            <plugins>
                <plugin>
                    <groupId>io.fabric8</groupId>
                    <artifactId>docker-maven-plugin</artifactId>
                    <version>0.20.1</version>
                </plugin>
                <plugin>
                    <groupId>org.apache.maven.plugins</groupId>
<<<<<<< HEAD
=======
                    <artifactId>maven-compiler-plugin</artifactId>
                    <version>3.8.1</version>
                    <configuration>
                        <compilerArgs>
                            <arg>-Xlint:all</arg>
                            <arg>-Xdoclint:all</arg>
                        </compilerArgs>
                    </configuration>
                </plugin>
                <plugin>
                    <groupId>org.apache.maven.plugins</groupId>
>>>>>>> de8e4e1f
                    <artifactId>maven-dependency-plugin</artifactId>
                    <version>3.1.1</version>
                    <dependencies>
                        <!-- Awaiting release with Java 11 class file support
                             https://issues.apache.org/jira/browse/MDEP-613 -->
                        <dependency>
                            <groupId>org.apache.maven.shared</groupId>
                            <artifactId>maven-dependency-analyzer</artifactId>
                            <version>1.11.1</version>
                        </dependency>
                    </dependencies>
                </plugin>
                <plugin>
                    <groupId>org.apache.maven.plugins</groupId>
                    <artifactId>maven-javadoc-plugin</artifactId>
                    <version>3.1.1</version>
                </plugin>
                <plugin>
                    <groupId>org.codehaus.mojo</groupId>
                    <artifactId>exec-maven-plugin</artifactId>
                    <version>1.6.0</version>
                    <configuration>
                        <cleanupDaemonThreads>false</cleanupDaemonThreads>
                    </configuration>
                </plugin>
                <plugin>
                    <groupId>org.springframework.boot</groupId>
                    <artifactId>spring-boot-maven-plugin</artifactId>
                    <version>${springBootVersion}</version>
                    <executions>
                        <execution>
                            <goals>
                                <goal>repackage</goal>
                            </goals>
                        </execution>
                    </executions>
                </plugin>
                <plugin>
                    <groupId>org.xolstice.maven.plugins</groupId>
                    <artifactId>protobuf-maven-plugin</artifactId>
                    <version>0.6.1</version>
                </plugin>
            </plugins>
        </pluginManagement>
    </build>
</project><|MERGE_RESOLUTION|>--- conflicted
+++ resolved
@@ -29,11 +29,8 @@
 
     <modules>
         <module>datatypes/java</module>
-<<<<<<< HEAD
-=======
         <module>storage/api</module>
         <module>storage/connectors</module>
->>>>>>> de8e4e1f
         <module>ingestion</module>
         <module>core</module>
         <module>serving</module>
@@ -41,11 +38,7 @@
     </modules>
 
     <properties>
-<<<<<<< HEAD
-        <revision>0.4.7-SNAPSHOT</revision>
-=======
         <revision>0.5-SNAPSHOT</revision>
->>>>>>> de8e4e1f
         <github.url>https://github.com/gojek/feast</github.url>
 
         <project.build.sourceEncoding>UTF-8</project.build.sourceEncoding>
@@ -585,8 +578,6 @@
                 </plugin>
                 <plugin>
                     <groupId>org.apache.maven.plugins</groupId>
-<<<<<<< HEAD
-=======
                     <artifactId>maven-compiler-plugin</artifactId>
                     <version>3.8.1</version>
                     <configuration>
@@ -598,7 +589,6 @@
                 </plugin>
                 <plugin>
                     <groupId>org.apache.maven.plugins</groupId>
->>>>>>> de8e4e1f
                     <artifactId>maven-dependency-plugin</artifactId>
                     <version>3.1.1</version>
                     <dependencies>
