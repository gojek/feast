<!--
  ~ Copyright 2018 The Feast Authors
  ~
  ~ Licensed under the Apache License, Version 2.0 (the "License");
  ~ you may not use this file except in compliance with the License.
  ~ You may obtain a copy of the License at
  ~
  ~     https://www.apache.org/licenses/LICENSE-2.0
  ~
  ~ Unless required by applicable law or agreed to in writing, software
  ~ distributed under the License is distributed on an "AS IS" BASIS,
  ~ WITHOUT WARRANTIES OR CONDITIONS OF ANY KIND, either express or implied.
  ~ See the License for the specific language governing permissions and
  ~ limitations under the License.
  ~
  -->

<project>
    <modelVersion>4.0.0</modelVersion>

    <name>Feast</name>
    <description>Feature Store for Machine Learning</description>
    <url>${github.url}</url>

    <groupId>dev.feast</groupId>
    <artifactId>feast-parent</artifactId>
    <version>${revision}</version>
    <packaging>pom</packaging>

    <modules>
        <module>datatypes/java</module>
        <module>storage/api</module>
        <module>storage/connectors</module>
        <module>ingestion</module>
        <module>core</module>
        <module>serving</module>
        <module>sdk/java</module>
<<<<<<< HEAD
        <module>docs/coverage/java</module>
=======
        <module>spark/databricks-emulator</module>
        <module>spark/databricks-types</module>
        <module>spark/spark-historical-retriever-job</module>
        <module>spark/spark-ingestion-job</module>
>>>>>>> 9f11d5ee
    </modules>

    <properties>
        <revision>0.6-SNAPSHOT</revision>
        <github.url>https://github.com/feast-dev/feast</github.url>

        <project.build.sourceEncoding>UTF-8</project.build.sourceEncoding>
        <project.reporting.outputEncoding>UTF-8</project.reporting.outputEncoding>

        <grpcVersion>1.17.1</grpcVersion>
        <protocVersion>3.10.0</protocVersion>
        <protobufVersion>3.10.0</protobufVersion>
        <springBootVersion>2.0.9.RELEASE</springBootVersion>
        <org.apache.beam.version>2.16.0</org.apache.beam.version>
        <com.google.cloud.version>1.91.0</com.google.cloud.version>
        <io.prometheus.version>0.8.0</io.prometheus.version>
        <byte-buddy.version>1.9.10</byte-buddy.version>
        <hamcrest.version>1.3</hamcrest.version>
        <hibernate.version>5.3.6.Final</hibernate.version>
        <kafka.version>2.3.0</kafka.version>
        <mockito.version>2.28.2</mockito.version>
        <!-- OpenCensus is used in grpc and Google's HTTP client libs in Cloud SDKs -->
        <opencensus.version>0.21.0</opencensus.version>
        <!-- Force log4j2 to 2.11+ to support objectMessageAsJsonObject -->
        <log4jVersion>2.12.1</log4jVersion>
    </properties>

    <organization>
        <name>Gojek</name>
        <url>https://www.gojek.com</url>
    </organization>

    <developers>
        <developer>
            <name>Feast Authors</name>
            <url>${github.url}</url>
            <organization>Gojek</organization>
            <organizationUrl>https://www.gojek.com</organizationUrl>
        </developer>
    </developers>

    <licenses>
        <license>
            <name>Apache License, Version 2.0</name>
            <url>https://www.apache.org/licenses/LICENSE-2.0.txt</url>
            <distribution>repo</distribution>
        </license>
    </licenses>

    <scm>
        <url>${github.url}</url>
        <connection>scm:git:${github.url}.git</connection>
        <developerConnection>scm:git:git@github.com:feast-dev/feast.git</developerConnection>
        <tag>HEAD</tag>
    </scm>

    <issueManagement>
        <system>GitHub Issues</system>
        <url>${github.url}/issues</url>
    </issueManagement>

    <!-- Release Java library on Sonatype https://central.sonatype.org/pages/apache-maven.html -->
    <distributionManagement>
        <snapshotRepository>
            <id>ossrh</id>
            <url>https://oss.sonatype.org/content/repositories/snapshots</url>
        </snapshotRepository>
        <repository>
            <id>ossrh</id>
            <url>https://oss.sonatype.org/service/local/staging/deploy/maven2/</url>
        </repository>
    </distributionManagement>

    <dependencyManagement>
        <dependencies>
            <!-- Google Cloud -->
            <dependency>
                <groupId>com.google.cloud</groupId>
                <artifactId>google-cloud-bigquery</artifactId>
                <version>${com.google.cloud.version}</version>
            </dependency>
            <dependency>
                <groupId>com.google.cloud</groupId>
                <artifactId>google-cloud-storage</artifactId>
                <version>${com.google.cloud.version}</version>
            </dependency>

            <!-- Provides FileSystemProvider for GCS. -->
            <dependency>
                <groupId>com.google.cloud</groupId>
                <artifactId>google-cloud-nio</artifactId>
                <version>0.83.0-alpha</version>
            </dependency>

            <dependency>
              <groupId>io.opencensus</groupId>
              <artifactId>opencensus-api</artifactId>
              <version>${opencensus.version}</version>
            </dependency>
            <dependency>
              <groupId>io.opencensus</groupId>
              <artifactId>opencensus-contrib-grpc-util</artifactId>
              <version>${opencensus.version}</version>
            </dependency>
            <dependency>
              <groupId>io.opencensus</groupId>
              <artifactId>opencensus-contrib-http-util</artifactId>
              <version>${opencensus.version}</version>
            </dependency>

            <!-- gRPC -->
            <dependency>
                <groupId>io.grpc</groupId>
                <artifactId>grpc-core</artifactId>
                <version>${grpcVersion}</version>
            </dependency>
            <dependency>
                <groupId>io.grpc</groupId>
                <artifactId>grpc-netty</artifactId>
                <version>${grpcVersion}</version>
            </dependency>
            <dependency>
                <groupId>io.grpc</groupId>
                <artifactId>grpc-netty-shaded</artifactId>
                <version>${grpcVersion}</version>
            </dependency>
            <dependency>
                <groupId>io.grpc</groupId>
                <artifactId>grpc-protobuf</artifactId>
                <version>${grpcVersion}</version>
            </dependency>
            <dependency>
                <groupId>io.grpc</groupId>
                <artifactId>grpc-services</artifactId>
                <version>${grpcVersion}</version>
            </dependency>
            <dependency>
                <groupId>io.grpc</groupId>
                <artifactId>grpc-stub</artifactId>
                <version>${grpcVersion}</version>
            </dependency>
            <dependency>
                <groupId>io.grpc</groupId>
                <artifactId>grpc-testing</artifactId>
                <version>${grpcVersion}</version>
                <scope>test</scope>
            </dependency>

            <!-- Spring Extended -->
            <dependency>
                <groupId>io.github.lognet</groupId>
                <artifactId>grpc-spring-boot-starter</artifactId>
                <version>3.0.2</version>
            </dependency>

            <!-- Prometheus Client -->
            <dependency>
                <groupId>io.prometheus</groupId>
                <artifactId>simpleclient</artifactId>
                <version>${io.prometheus.version}</version>
            </dependency>
            <dependency>
                <groupId>io.prometheus</groupId>
                <artifactId>simpleclient_servlet</artifactId>
                <version>${io.prometheus.version}</version>
            </dependency>

            <!-- Other Stuff -->
            <dependency>
              <groupId>com.datadoghq</groupId>
              <artifactId>java-dogstatsd-client</artifactId>
              <version>2.6.1</version>
            </dependency>
            <dependency>
                <groupId>com.google.guava</groupId>
                <artifactId>guava</artifactId>
                <version>26.0-jre</version>
            </dependency>
            <dependency>
                <groupId>com.google.protobuf</groupId>
                <artifactId>protobuf-java</artifactId>
                <version>${protobufVersion}</version>
            </dependency>
            <dependency>
                <groupId>com.google.protobuf</groupId>
                <artifactId>protobuf-java-util</artifactId>
                <version>${protobufVersion}</version>
            </dependency>
            <dependency>
                <groupId>org.projectlombok</groupId>
                <artifactId>lombok</artifactId>
                <version>1.18.2</version>
                <scope>provided</scope>
            </dependency>

            <!-- Misc Testing -->
            <dependency>
                <groupId>com.github.kstyrc</groupId>
                <artifactId>embedded-redis</artifactId>
                <version>0.6</version>
                <scope>test</scope>
            </dependency>

            <!-- Spring Boot BOM overrides -->
            <dependency>
                <groupId>org.apache.kafka</groupId>
                <artifactId>kafka_2.12</artifactId>
                <version>${kafka.version}</version>
            </dependency>
            <dependency>
                <groupId>org.apache.kafka</groupId>
                <artifactId>kafka-clients</artifactId>
                <version>${kafka.version}</version>
            </dependency>
            <dependency>
                <groupId>org.hibernate</groupId>
                <artifactId>hibernate-core</artifactId>
                <version>${hibernate.version}</version>
            </dependency>
            <dependency>
                <groupId>net.bytebuddy</groupId>
                <artifactId>byte-buddy</artifactId>
                <version>${byte-buddy.version}</version>
            </dependency>
            <dependency>
                <groupId>org.mockito</groupId>
                <artifactId>mockito-core</artifactId>
                <version>${mockito.version}</version>
                <scope>test</scope>
            </dependency>
            <dependency>
                <groupId>org.springframework.boot</groupId>
                <artifactId>spring-boot-starter-web</artifactId>
                <version>${springBootVersion}</version>
                <exclusions>
                    <exclusion>
                        <groupId>org.springframework.boot</groupId>
                        <artifactId>spring-boot-starter-logging</artifactId>
                    </exclusion>
                </exclusions>
            </dependency>
            <dependency>
                <groupId>org.apache.logging.log4j</groupId>
                <artifactId>log4j-api</artifactId>
                <version>${log4jVersion}</version>
            </dependency>
            <dependency>
                <groupId>org.apache.logging.log4j</groupId>
                <artifactId>log4j-core</artifactId>
                <version>${log4jVersion}</version>
            </dependency>
            <dependency>
                <groupId>org.apache.logging.log4j</groupId>
                <artifactId>log4j-jul</artifactId>
                <version>${log4jVersion}</version>
            </dependency>
            <dependency>
                <groupId>org.apache.logging.log4j</groupId>
                <artifactId>log4j-web</artifactId>
                <version>${log4jVersion}</version>
            </dependency>
            <dependency>
                <groupId>org.apache.logging.log4j</groupId>
                <artifactId>log4j-slf4j-impl</artifactId>
                <version>${log4jVersion}</version>
            </dependency>

            <!--
                Import Spring Boot's dependency management.
                Override things *before* here if needed, but be wary of that!

                https://www.baeldung.com/spring-boot-dependency-management-custom-parent
                https://github.com/spring-projects/spring-boot/blob/v2.0.9.RELEASE/spring-boot-project/spring-boot-dependencies/pom.xml
            -->
            <dependency>
                <groupId>org.springframework.boot</groupId>
                <artifactId>spring-boot-dependencies</artifactId>
                <version>${springBootVersion}</version>
                <type>pom</type>
                <scope>import</scope>
            </dependency>

            <dependency>
                <groupId>javax.xml.bind</groupId>
                <artifactId>jaxb-api</artifactId>
                <version>2.3.1</version>
            </dependency>
            <dependency>
                <groupId>javax.annotation</groupId>
                <artifactId>javax.annotation-api</artifactId>
                <version>1.3.2</version>
            </dependency>

        </dependencies>
    </dependencyManagement>

    <build>
        <extensions>
            <extension>
                <groupId>kr.motd.maven</groupId>
                <artifactId>os-maven-plugin</artifactId>
                <version>1.6.2</version>
            </extension>
        </extensions>

        <plugins>
            <plugin>
                <groupId>org.apache.maven.plugins</groupId>
                <artifactId>maven-source-plugin</artifactId>
                <version>3.2.1</version>
                <executions>
                    <execution>
                        <id>attach-sources</id>
                        <goals>
                            <goal>jar-no-fork</goal>
                        </goals>
                    </execution>
                </executions>
            </plugin>
            <plugin>
                <groupId>org.apache.maven.plugins</groupId>
                <artifactId>maven-javadoc-plugin</artifactId>
                <executions>
                    <execution>
                        <id>attach-javadocs</id>
                        <goals>
                            <goal>jar</goal>
                        </goals>
                    </execution>
                </executions>
            </plugin>
            <plugin>
                <groupId>com.diffplug.spotless</groupId>
                <artifactId>spotless-maven-plugin</artifactId>
                <version>1.26.1</version>
                <configuration>
                    <java>
                        <licenseHeader>
                          <content>
<![CDATA[
/*
 * SPDX-License-Identifier: Apache-2.0
 * Copyright 2018-$YEAR The Feast Authors
 *
 * Licensed under the Apache License, Version 2.0 (the "License");
 * you may not use this file except in compliance with the License.
 * You may obtain a copy of the License at
 *
 *     https://www.apache.org/licenses/LICENSE-2.0
 *
 * Unless required by applicable law or agreed to in writing, software
 * distributed under the License is distributed on an "AS IS" BASIS,
 * WITHOUT WARRANTIES OR CONDITIONS OF ANY KIND, either express or implied.
 * See the License for the specific language governing permissions and
 * limitations under the License.
 */
]]>
                          </content>
                        </licenseHeader>
                        <googleJavaFormat>
                            <version>1.7</version>
                            <style>GOOGLE</style>
                        </googleJavaFormat>
                        <removeUnusedImports />
                    </java>
                </configuration>
                <executions>
                  <!-- Move check to fail faster, but after compilation. Default is verify phase -->
                  <execution>
                      <id>spotless-check</id>
                      <phase>process-test-classes</phase>
                      <goals>
                          <goal>check</goal>
                      </goals>
                  </execution>
              </executions>
            </plugin>
            <plugin>
                <groupId>org.apache.maven.plugins</groupId>
                <artifactId>maven-compiler-plugin</artifactId>
                <configuration>
                    <!-- Our leaf applications target 11, except Ingestion and its deps remain on 8 for Beam -->
                    <release>8</release>
                </configuration>
            </plugin>
            <plugin>
                <groupId>org.apache.maven.plugins</groupId>
                <artifactId>maven-enforcer-plugin</artifactId>
                <version>3.0.0-M2</version>
                <dependencies>
                    <dependency>
                        <groupId>org.codehaus.mojo</groupId>
                        <artifactId>extra-enforcer-rules</artifactId>
                        <version>1.2</version>
                    </dependency>
                </dependencies>
                <executions>
                    <execution>
                        <id>valid-build-environment</id>
                        <goals>
                            <goal>enforce</goal>
                        </goals>
                        <configuration>
                            <rules>
                                <requireMavenVersion>
                                    <version>[3.6,4.0)</version>
                                </requireMavenVersion>
                                <requireJavaVersion>
                                    <version>[11.0,)</version>
                                </requireJavaVersion>
                                <reactorModuleConvergence />
                            </rules>
                        </configuration>
                    </execution>
                    <execution>
                        <id>consistent-dependency-versions</id>
                        <goals>
                            <goal>enforce</goal>
                        </goals>
                        <configuration>
                            <rules>
                                <banDuplicatePomDependencyVersions />
                            </rules>
                        </configuration>
                    </execution>
                    <execution>
                        <id>no-snapshot-deps-at-release</id>
                        <goals>
                            <goal>enforce</goal>
                        </goals>
                        <configuration>
                            <rules>
                                <requireReleaseDeps>
                                    <onlyWhenRelease>true</onlyWhenRelease>
                                </requireReleaseDeps>
                            </rules>
                        </configuration>
                    </execution>
                </executions>
            </plugin>
            <plugin>
                <groupId>org.apache.maven.plugins</groupId>
                <artifactId>maven-surefire-plugin</artifactId>
                <version>3.0.0-M4</version>
                <configuration>
                    <argLine>@{argLine} -Xms2048m -Xmx2048m -Djdk.net.URLClassPath.disableClassPathURLCheck=true</argLine>
                    <excludes>
                        <groups>IntegrationTest</groups>
                    </excludes>
                </configuration>
            </plugin>
            <plugin>
                <groupId>org.springframework.boot</groupId>
                <artifactId>spring-boot-maven-plugin</artifactId>
                <configuration>
                    <!-- Parent POM isn't a Spring Boot app, don't try to discover main classes. -->
                    <skip>true</skip>
                </configuration>
                <executions>
                    <execution>
                        <id>build-info</id>
                        <goals>
                            <goal>build-info</goal>
                        </goals>
                    </execution>
                </executions>
            </plugin>
            <!-- nexus-staging-maven-plugin configures Maven to deploy to OSSRH Nexus Repository Manager -->
            <plugin>
                <groupId>org.sonatype.plugins</groupId>
                <artifactId>nexus-staging-maven-plugin</artifactId>
                <version>1.6.8</version>
                <extensions>true</extensions>
                <configuration>
                    <serverId>ossrh</serverId>
                    <nexusUrl>https://oss.sonatype.org/</nexusUrl>
                    <!-- autoReleaseAfterClose is true as the release should be automated via continuous integration -->
                    <autoReleaseAfterClose>true</autoReleaseAfterClose>
                </configuration>
            </plugin>
            <!--
            flatten-maven-plugin is used to flatten the generated POM during deployment. This is
            required when releasing a project with a parent dependency where the version
            is using ${revision} variable. This plugin will resolve and flatten the relationship.
            https://www.mojohaus.org/flatten-maven-plugin/index.html
            -->
            <plugin>
                <groupId>org.codehaus.mojo</groupId>
                <artifactId>flatten-maven-plugin</artifactId>
                <version>1.1.0</version>
                <configuration>
                    <flattenMode>oss</flattenMode>
                </configuration>
                <executions>
                    <execution>
                        <id>flatten</id>
                        <phase>process-resources</phase>
                        <goals>
                            <goal>flatten</goal>
                        </goals>
                    </execution>
                    <execution>
                        <id>flatten.clean</id>
                        <phase>clean</phase>
                        <goals>
                            <goal>clean</goal>
                        </goals>
                    </execution>
                </executions>
            </plugin>
            <!-- maven-gpg-plugin is used to sign Maven components. This is required when releasing libraries to Maven Central -->
            <plugin>
                <groupId>org.apache.maven.plugins</groupId>
                <artifactId>maven-gpg-plugin</artifactId>
                <version>1.6</version>
                <executions>
                    <execution>
                        <id>sign-artifacts</id>
                        <phase>verify</phase>
                        <goals>
                            <goal>sign</goal>
                        </goals>
                        <!--
                        This configuration helps with performing GPG operations non-interactively.
                        For example when releasing via continuous integration.
                        It is assumed that the GPG command used is version 2.x.
                        -->
                        <configuration>
                            <gpgArguments>
                                <arg>--pinentry-mode</arg>
                                <arg>loopback</arg>
                            </gpgArguments>
                            <!-- Setting to allow retrieval of GPG passphrase from ~/.m2/settings.xml, refer to https://maven.apache.org/plugins/maven-gpg-plugin/usage.html -->
                            <!--suppress MavenModelInspection -->
                            <passphrase>${gpg.passphrase}</passphrase>
                        </configuration>
                    </execution>
                </executions>
            </plugin>
        </plugins>

        <pluginManagement>
            <plugins>
                <plugin>
                    <groupId>io.fabric8</groupId>
                    <artifactId>docker-maven-plugin</artifactId>
                    <version>0.20.1</version>
                </plugin>
                <plugin>
                    <groupId>org.apache.maven.plugins</groupId>
                    <artifactId>maven-compiler-plugin</artifactId>
                    <version>3.8.1</version>
                    <configuration>
                        <compilerArgs>
                            <arg>-Xlint:all</arg>
                            <arg>-Xdoclint:all</arg>
                        </compilerArgs>
                    </configuration>
                </plugin>
                <plugin>
                    <groupId>org.apache.maven.plugins</groupId>
                    <artifactId>maven-dependency-plugin</artifactId>
                    <version>3.1.1</version>
                    <dependencies>
                        <!-- Awaiting release with Java 11 class file support
                             https://issues.apache.org/jira/browse/MDEP-613 -->
                        <dependency>
                            <groupId>org.apache.maven.shared</groupId>
                            <artifactId>maven-dependency-analyzer</artifactId>
                            <version>1.11.1</version>
                        </dependency>
                    </dependencies>
                </plugin>
                <plugin>
                    <groupId>org.apache.maven.plugins</groupId>
                    <artifactId>maven-javadoc-plugin</artifactId>
                    <version>3.1.1</version>
                </plugin>
                <plugin>
                    <groupId>org.codehaus.mojo</groupId>
                    <artifactId>exec-maven-plugin</artifactId>
                    <version>1.6.0</version>
                    <configuration>
                        <cleanupDaemonThreads>false</cleanupDaemonThreads>
                    </configuration>
                </plugin>
                <plugin>
                    <groupId>org.jacoco</groupId>
                    <artifactId>jacoco-maven-plugin</artifactId>
                    <version>0.8.5</version>
                    <executions>
                        <execution>
                            <goals>
                                <goal>prepare-agent</goal>
                            </goals>
                        </execution>
                    </executions>
                </plugin>
                <plugin>
                    <groupId>org.springframework.boot</groupId>
                    <artifactId>spring-boot-maven-plugin</artifactId>
                    <version>${springBootVersion}</version>
                    <executions>
                        <execution>
                            <goals>
                                <goal>repackage</goal>
                            </goals>
                        </execution>
                    </executions>
                </plugin>
                <plugin>
                    <groupId>org.xolstice.maven.plugins</groupId>
                    <artifactId>protobuf-maven-plugin</artifactId>
                    <version>0.6.1</version>
                </plugin>
            </plugins>
        </pluginManagement>
    </build>
</project><|MERGE_RESOLUTION|>--- conflicted
+++ resolved
@@ -35,14 +35,11 @@
         <module>core</module>
         <module>serving</module>
         <module>sdk/java</module>
-<<<<<<< HEAD
         <module>docs/coverage/java</module>
-=======
         <module>spark/databricks-emulator</module>
         <module>spark/databricks-types</module>
         <module>spark/spark-historical-retriever-job</module>
         <module>spark/spark-ingestion-job</module>
->>>>>>> 9f11d5ee
     </modules>
 
     <properties>
