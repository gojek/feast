/*
 * SPDX-License-Identifier: Apache-2.0
 * Copyright 2018-2019 The Feast Authors
 *
 * Licensed under the Apache License, Version 2.0 (the "License");
 * you may not use this file except in compliance with the License.
 * You may obtain a copy of the License at
 *
 *     https://www.apache.org/licenses/LICENSE-2.0
 *
 * Unless required by applicable law or agreed to in writing, software
 * distributed under the License is distributed on an "AS IS" BASIS,
 * WITHOUT WARRANTIES OR CONDITIONS OF ANY KIND, either express or implied.
 * See the License for the specific language governing permissions and
 * limitations under the License.
 */
package feast.ingestion;

import com.google.common.io.Files;
import com.google.protobuf.InvalidProtocolBufferException;
import com.google.protobuf.util.JsonFormat;
import feast.core.FeatureSetProto.EntitySpec;
import feast.core.FeatureSetProto.FeatureSetSpec;
import feast.core.FeatureSetProto.FeatureSpec;
import feast.core.SourceProto.KafkaSourceConfig;
import feast.core.SourceProto.Source;
import feast.core.SourceProto.SourceType;
import feast.core.StoreProto.Store;
import feast.core.StoreProto.Store.RedisConfig;
import feast.core.StoreProto.Store.StoreType;
import feast.core.StoreProto.Store.Subscription;
import feast.ingestion.options.ImportOptions;
import feast.storage.RedisProto.RedisKey;
import feast.test.TestUtil;
import feast.test.TestUtil.LocalKafka;
import feast.test.TestUtil.LocalRedis;
import feast.types.FeatureRowProto.FeatureRow;
import feast.types.ValueProto.ValueType.Enum;
import java.io.IOException;
import java.nio.charset.StandardCharsets;
import java.util.ArrayList;
import java.util.Collections;
import java.util.HashMap;
import java.util.List;
import java.util.Map;
import java.util.stream.IntStream;
import org.apache.beam.sdk.PipelineResult;
import org.apache.beam.sdk.PipelineResult.State;
import org.apache.beam.sdk.options.PipelineOptionsFactory;
import org.apache.kafka.common.serialization.ByteArraySerializer;
import org.joda.time.Duration;
import org.junit.AfterClass;
import org.junit.Assert;
import org.junit.BeforeClass;
import org.junit.Test;
import org.slf4j.Logger;
import org.slf4j.LoggerFactory;
import redis.clients.jedis.Jedis;

public class ImportJobTest {

  private static final Logger LOGGER = LoggerFactory.getLogger(ImportJobTest.class.getName());

  private static final String KAFKA_HOST = "localhost";
  private static final int KAFKA_PORT = 19092;
  private static final String KAFKA_BOOTSTRAP_SERVERS = KAFKA_HOST + ":" + KAFKA_PORT;
  private static final short KAFKA_REPLICATION_FACTOR = 1;
  private static final String KAFKA_TOPIC = "topic_1";
  private static final long KAFKA_PUBLISH_TIMEOUT_SEC = 10;

  @SuppressWarnings("UnstableApiUsage")
  private static final String ZOOKEEPER_DATA_DIR = Files.createTempDir().getAbsolutePath();

  private static final String ZOOKEEPER_HOST = "localhost";
  private static final int ZOOKEEPER_PORT = 2182;

  private static final String REDIS_HOST = "localhost";
  private static final int REDIS_PORT = 6380;

  // No of samples of feature row that will be generated and used for testing.
  // Note that larger no of samples will increase completion time for ingestion.
  private static final int IMPORT_JOB_SAMPLE_FEATURE_ROW_SIZE = 128;
  // Expected time taken for the import job to be ready to receive Feature Row input.
  private static final int IMPORT_JOB_READY_DURATION_SEC = 10;
  // The interval between checks for import job to finish writing elements to store.
  private static final int IMPORT_JOB_CHECK_INTERVAL_DURATION_SEC = 5;
  // Max duration to wait until the import job finishes writing to Store.
  private static final int IMPORT_JOB_MAX_RUN_DURATION_SEC = 300;

  @BeforeClass
  public static void setup() throws IOException, InterruptedException {
    LocalKafka.start(
        KAFKA_HOST,
        KAFKA_PORT,
        KAFKA_REPLICATION_FACTOR,
        true,
        ZOOKEEPER_HOST,
        ZOOKEEPER_PORT,
        ZOOKEEPER_DATA_DIR);
    LocalRedis.start(REDIS_PORT);
  }

  @AfterClass
  public static void tearDown() {
    LocalRedis.stop();
    LocalKafka.stop();
  }

  @Test
  public void runPipeline_ShouldWriteToRedisCorrectlyGivenValidSpecAndFeatureRow()
      throws IOException, InterruptedException {
    FeatureSetSpec spec =
        FeatureSetSpec.newBuilder()
            .setName("feature_set")
            .setVersion(3)
            .addEntities(
                EntitySpec.newBuilder()
                    .setName("entity_id_primary")
                    .setValueType(Enum.INT32)
                    .build())
            .addEntities(
                EntitySpec.newBuilder()
                    .setName("entity_id_secondary")
                    .setValueType(Enum.STRING)
                    .build())
            .addFeatures(
                FeatureSpec.newBuilder()
                    .setName("feature_1")
                    .setValueType(Enum.STRING_LIST)
                    .build())
            .addFeatures(
                FeatureSpec.newBuilder().setName("feature_2").setValueType(Enum.STRING).build())
            .addFeatures(
                FeatureSpec.newBuilder().setName("feature_3").setValueType(Enum.INT64).build())
            .setSource(
                Source.newBuilder()
                    .setType(SourceType.KAFKA)
                    .setKafkaSourceConfig(
                        KafkaSourceConfig.newBuilder()
                            .setBootstrapServers(KAFKA_HOST + ":" + KAFKA_PORT)
                            .setTopic(KAFKA_TOPIC)
                            .build())
                    .build())
            .build();

    Store redis =
        Store.newBuilder()
            .setName(StoreType.REDIS.toString())
            .setType(StoreType.REDIS)
            .setRedisConfig(
                RedisConfig.newBuilder().setHost(REDIS_HOST).setPort(REDIS_PORT).build())
            .addSubscriptions(
                Subscription.newBuilder()
                    .setName(spec.getName())
                    .setVersion(String.valueOf(spec.getVersion()))
                    .build())
            .build();

    ImportOptions options = PipelineOptionsFactory.create().as(ImportOptions.class);
    options.setFeatureSetSpecJson(
        Collections.singletonList(
            JsonFormat.printer().omittingInsignificantWhitespace().print(spec)));
    options.setStoreJson(
        Collections.singletonList(
            JsonFormat.printer().omittingInsignificantWhitespace().print(redis)));
    options.setProject("");
    options.setBlockOnRun(false);

    List<FeatureRow> input = new ArrayList<>();
    Map<RedisKey, FeatureRow> expected = new HashMap<>();

    LOGGER.info("Generating test data ...");
<<<<<<< HEAD
    IntStream.range(0, IMPORT_JOB_SAMPLE_FEATURE_ROW_SIZE).forEach(i -> {
      FeatureRow randomRow = TestUtil.createRandomFeatureRow(spec);
      RedisKey redisKey = TestUtil.createRedisKey(spec, randomRow);
      input.add(randomRow);
      expected.put(redisKey, randomRow);
    });
=======
    IntStream.range(0, inputSize)
        .forEach(
            i -> {
              FeatureRow randomRow = TestUtil.createRandomFeatureRow(spec);
              RedisKey redisKey = TestUtil.createRedisKey(spec, randomRow);
              input.add(randomRow);
              expected.put(redisKey, randomRow);
            });
>>>>>>> 5402b6e7

    LOGGER.info("Starting Import Job with the following options: {}", options.toString());
    PipelineResult pipelineResult = ImportJob.runPipeline(options);
    Thread.sleep(Duration.standardSeconds(IMPORT_JOB_READY_DURATION_SEC).getMillis());
    Assert.assertEquals(pipelineResult.getState(), State.RUNNING);

    LOGGER.info("Publishing {} Feature Row messages to Kafka ...", input.size());
<<<<<<< HEAD
    TestUtil.publishFeatureRowsToKafka(KAFKA_BOOTSTRAP_SERVERS, KAFKA_TOPIC, input,
        ByteArraySerializer.class, KAFKA_PUBLISH_TIMEOUT_SEC);
    TestUtil.waitUntilAllElementsAreWrittenToStore(pipelineResult,
        Duration.standardSeconds(IMPORT_JOB_MAX_RUN_DURATION_SEC),
        Duration.standardSeconds(IMPORT_JOB_CHECK_INTERVAL_DURATION_SEC));

    LOGGER.info("Validating the actual values written to Redis ...");
    Jedis jedis = new Jedis(REDIS_HOST, REDIS_PORT);
    expected.forEach((key, expectedValue) -> {

      // Ensure ingested key exists.
      byte[] actualByteValue = jedis.get(key.toByteArray());
      if (actualByteValue == null) {
        LOGGER.error("Key not found in Redis: " + key);
        LOGGER.info("Redis INFO:");
        LOGGER.info(jedis.info());
        String randomKey = jedis.randomKey();
        if (randomKey != null) {
          LOGGER.info("Sample random key, value (for debugging purpose):");
          LOGGER.info("Key: " + randomKey);
          LOGGER.info("Value: " + jedis.get(randomKey));
        }
        Assert.fail("Missing key in Redis.");
      }

      // Ensure value is a valid serialized FeatureRow object.
      FeatureRow actualValue = null;
      try {
        actualValue = FeatureRow.parseFrom(actualByteValue);
      } catch (InvalidProtocolBufferException e) {
        Assert.fail(String
            .format("Actual Redis value cannot be parsed as FeatureRow, key: %s, value :%s",
                key, new String(actualByteValue, StandardCharsets.UTF_8)));
      }

      // Ensure the retrieved FeatureRow is equal to the ingested FeatureRow.
      Assert.assertEquals(expectedValue, actualValue);
    });
=======
    TestUtil.publishFeatureRowsToKafka(
        KAFKA_BOOTSTRAP_SERVERS,
        KAFKA_TOPIC,
        input,
        ByteArraySerializer.class,
        KAFKA_PUBLISH_TIMEOUT_SEC);
    Thread.sleep(Duration.ofSeconds(IMPORT_JOB_RUN_DURATION_SEC).toMillis());

    LOGGER.info("Validating the actual values written to Redis ...");
    Jedis jedis = new Jedis(REDIS_HOST, REDIS_PORT);
    expected.forEach(
        (key, expectedValue) -> {
          byte[] actualByteValue = jedis.get(key.toByteArray());
          Assert.assertNotNull("Key not found in Redis: " + key, actualByteValue);
          FeatureRow actualValue = null;
          try {
            actualValue = FeatureRow.parseFrom(actualByteValue);
          } catch (InvalidProtocolBufferException e) {
            Assert.fail(
                String.format(
                    "Actual Redis value cannot be parsed as FeatureRow, key: %s, value :%s",
                    key, new String(actualByteValue, StandardCharsets.UTF_8)));
          }
          Assert.assertEquals(expectedValue, actualValue);
        });
>>>>>>> 5402b6e7
  }
}<|MERGE_RESOLUTION|>--- conflicted
+++ resolved
@@ -170,23 +170,12 @@
     Map<RedisKey, FeatureRow> expected = new HashMap<>();
 
     LOGGER.info("Generating test data ...");
-<<<<<<< HEAD
     IntStream.range(0, IMPORT_JOB_SAMPLE_FEATURE_ROW_SIZE).forEach(i -> {
       FeatureRow randomRow = TestUtil.createRandomFeatureRow(spec);
       RedisKey redisKey = TestUtil.createRedisKey(spec, randomRow);
       input.add(randomRow);
       expected.put(redisKey, randomRow);
     });
-=======
-    IntStream.range(0, inputSize)
-        .forEach(
-            i -> {
-              FeatureRow randomRow = TestUtil.createRandomFeatureRow(spec);
-              RedisKey redisKey = TestUtil.createRedisKey(spec, randomRow);
-              input.add(randomRow);
-              expected.put(redisKey, randomRow);
-            });
->>>>>>> 5402b6e7
 
     LOGGER.info("Starting Import Job with the following options: {}", options.toString());
     PipelineResult pipelineResult = ImportJob.runPipeline(options);
@@ -194,7 +183,6 @@
     Assert.assertEquals(pipelineResult.getState(), State.RUNNING);
 
     LOGGER.info("Publishing {} Feature Row messages to Kafka ...", input.size());
-<<<<<<< HEAD
     TestUtil.publishFeatureRowsToKafka(KAFKA_BOOTSTRAP_SERVERS, KAFKA_TOPIC, input,
         ByteArraySerializer.class, KAFKA_PUBLISH_TIMEOUT_SEC);
     TestUtil.waitUntilAllElementsAreWrittenToStore(pipelineResult,
@@ -233,32 +221,5 @@
       // Ensure the retrieved FeatureRow is equal to the ingested FeatureRow.
       Assert.assertEquals(expectedValue, actualValue);
     });
-=======
-    TestUtil.publishFeatureRowsToKafka(
-        KAFKA_BOOTSTRAP_SERVERS,
-        KAFKA_TOPIC,
-        input,
-        ByteArraySerializer.class,
-        KAFKA_PUBLISH_TIMEOUT_SEC);
-    Thread.sleep(Duration.ofSeconds(IMPORT_JOB_RUN_DURATION_SEC).toMillis());
-
-    LOGGER.info("Validating the actual values written to Redis ...");
-    Jedis jedis = new Jedis(REDIS_HOST, REDIS_PORT);
-    expected.forEach(
-        (key, expectedValue) -> {
-          byte[] actualByteValue = jedis.get(key.toByteArray());
-          Assert.assertNotNull("Key not found in Redis: " + key, actualByteValue);
-          FeatureRow actualValue = null;
-          try {
-            actualValue = FeatureRow.parseFrom(actualByteValue);
-          } catch (InvalidProtocolBufferException e) {
-            Assert.fail(
-                String.format(
-                    "Actual Redis value cannot be parsed as FeatureRow, key: %s, value :%s",
-                    key, new String(actualByteValue, StandardCharsets.UTF_8)));
-          }
-          Assert.assertEquals(expectedValue, actualValue);
-        });
->>>>>>> 5402b6e7
   }
 }