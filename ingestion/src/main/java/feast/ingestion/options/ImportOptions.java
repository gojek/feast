--- conflicted
+++ resolved
@@ -85,18 +85,11 @@
   void setStatsdPort(int StatsdPort);
 
   @Description(
-<<<<<<< HEAD
-      "Fixed window size in seconds (default 30) to apply before aggregation of numerical value of features"
-          + "and writing the aggregated value to StatsD. Refer to feast.ingestion.transform.metrics.WriteFeatureValueMetricsDoFn"
-          + "for details on the metric names and types.")
-  @Default.Integer(30)
-=======
       "Fixed window size in seconds (default 60) to apply before aggregating the numerical value of "
           + "features and exporting the aggregated values as metrics. Refer to "
           + "feast/ingestion/transform/metrics/WriteFeatureValueMetricsDoFn.java"
           + "for the metric nameas and types used.")
   @Default.Integer(60)
->>>>>>> de8e4e1f
   int getWindowSizeInSecForFeatureValueMetric();
 
   void setWindowSizeInSecForFeatureValueMetric(int seconds);
