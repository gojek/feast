<?xml version="1.0" encoding="UTF-8"?>
<!--
  ~ Copyright 2018 The Feast Authors
  ~
  ~ Licensed under the Apache License, Version 2.0 (the "License");
  ~ you may not use this file except in compliance with the License.
  ~ You may obtain a copy of the License at
  ~
  ~     https://www.apache.org/licenses/LICENSE-2.0
  ~
  ~ Unless required by applicable law or agreed to in writing, software
  ~ distributed under the License is distributed on an "AS IS" BASIS,
  ~ WITHOUT WARRANTIES OR CONDITIONS OF ANY KIND, either express or implied.
  ~ See the License for the specific language governing permissions and
  ~ limitations under the License.
  ~
  -->
<project xmlns="http://maven.apache.org/POM/4.0.0"
  xmlns:xsi="http://www.w3.org/2001/XMLSchema-instance"
  xsi:schemaLocation="http://maven.apache.org/POM/4.0.0 http://maven.apache.org/maven-v4_0_0.xsd">
  <modelVersion>4.0.0</modelVersion>

  <parent>
    <groupId>dev.feast</groupId>
    <artifactId>feast-parent</artifactId>
    <version>${revision}</version>
  </parent>

  <name>Feast Ingestion</name>
  <artifactId>feast-ingestion</artifactId>

  <build>
    <plugins>
      <plugin>
        <groupId>org.apache.maven.plugins</groupId>
        <artifactId>maven-shade-plugin</artifactId>
        <version>3.2.1</version>
        <executions>
          <execution>
            <phase>package</phase>
            <goals>
              <goal>shade</goal>
            </goals>
            <configuration>
              <transformers>
                <transformer
                  implementation="org.apache.maven.plugins.shade.resource.ServicesResourceTransformer"/>
                <transformer
                  implementation="org.apache.maven.plugins.shade.resource.ManifestResourceTransformer">
                  <mainClass>feast.ingestion.ImportJobOld</mainClass>
                </transformer>
                <transformer
                  implementation="org.apache.maven.plugins.shade.resource.AppendingTransformer">
                  <resource>reference.conf</resource>
                </transformer>
              </transformers>
              <!-- Relocate packages so if Feast ingestion is imported as a library, the client
              can use different version of the same library e.g. because of backward compatiblity issues -->
              <relocations>
                <relocation>
                  <pattern>org.springframework</pattern>
                  <shadedPattern>org.springframework.vendor</shadedPattern>
                </relocation>
                <relocation>
                  <pattern>io.grpc</pattern>
                  <shadedPattern>io.grpc.vendor</shadedPattern>
                </relocation>
                <relocation>
                  <pattern>io.opencensus</pattern>
                  <shadedPattern>io.opencensus.vendor</shadedPattern>
                </relocation>
                <relocation>
                  <pattern>feast.core</pattern>
                  <shadedPattern>feast.core.vendor</shadedPattern>
                </relocation>
                <relocation>
                  <pattern>com.google.cloud.bigquery</pattern>
                  <shadedPattern>com.google.cloud.bigquery.vendor</shadedPattern>
                </relocation>
              </relocations>
            </configuration>
          </execution>
        </executions>
      </plugin>
    </plugins>
  </build>

  <dependencies>
    <dependency>
      <groupId>dev.feast</groupId>
      <artifactId>datatypes-java</artifactId>
      <version>${project.version}</version>
    </dependency>

    <dependency>
      <groupId>org.glassfish</groupId>
      <artifactId>javax.el</artifactId>
      <version>3.0.0</version>
    </dependency>

    <dependency>
      <groupId>javax.validation</groupId>
      <artifactId>validation-api</artifactId>
      <version>2.0.1.Final</version>
    </dependency>

    <dependency>
      <groupId>org.hibernate.validator</groupId>
      <artifactId>hibernate-validator</artifactId>
      <version>6.1.0.Final</version>
    </dependency>

    <dependency>
      <groupId>com.google.auto.value</groupId>
      <artifactId>auto-value-annotations</artifactId>
      <version>1.6.6</version>
    </dependency>
    <dependency>
      <groupId>com.google.auto.value</groupId>
      <artifactId>auto-value</artifactId>
      <version>1.6.6</version>
      <scope>provided</scope>
    </dependency>

    <dependency>
      <groupId>io.grpc</groupId>
      <artifactId>grpc-stub</artifactId>
    </dependency>

    <dependency>
      <groupId>com.google.cloud</groupId>
      <artifactId>google-cloud-storage</artifactId>
    </dependency>
    <dependency>
      <groupId>com.google.cloud</groupId>
      <artifactId>google-cloud-bigquery</artifactId>
    </dependency>

    <dependency>
      <groupId>org.hamcrest</groupId>
      <artifactId>hamcrest-core</artifactId>
    </dependency>
    <dependency>
      <groupId>org.hamcrest</groupId>
      <artifactId>hamcrest-library</artifactId>
    </dependency>

    <dependency>
      <groupId>org.mockito</groupId>
      <artifactId>mockito-core</artifactId>
    </dependency>

    <dependency>
      <groupId>com.fasterxml.jackson.core</groupId>
      <artifactId>jackson-annotations</artifactId>
    </dependency>
    <dependency>
      <groupId>com.fasterxml.jackson.core</groupId>
      <artifactId>jackson-core</artifactId>
    </dependency>
    <dependency>
      <groupId>com.fasterxml.jackson.core</groupId>
      <artifactId>jackson-databind</artifactId>
    </dependency>
    <dependency>
      <groupId>com.fasterxml.jackson.dataformat</groupId>
      <artifactId>jackson-dataformat-yaml</artifactId>
    </dependency>
    <dependency>
      <groupId>com.fasterxml.jackson.module</groupId>
      <artifactId>jackson-module-jsonSchema</artifactId>
    </dependency>

    <dependency>
      <groupId>com.google.protobuf</groupId>
      <artifactId>protobuf-java</artifactId>
    </dependency>
    <dependency>
      <groupId>com.google.protobuf</groupId>
      <artifactId>protobuf-java-util</artifactId>
    </dependency>

    <dependency>
      <groupId>junit</groupId>
      <artifactId>junit</artifactId>
      <version>4.12</version>
      <scope>test</scope>
    </dependency>

    <dependency>
      <groupId>org.apache.kafka</groupId>
      <artifactId>kafka-clients</artifactId>
    </dependency>

    <dependency>
      <groupId>joda-time</groupId>
      <artifactId>joda-time</artifactId>
    </dependency>

    <dependency>
      <groupId>org.apache.beam</groupId>
      <artifactId>beam-runners-google-cloud-dataflow-java</artifactId>
      <version>${org.apache.beam.version}</version>
    </dependency>

    <dependency>
      <groupId>org.apache.beam</groupId>
      <artifactId>beam-runners-direct-java</artifactId>
      <version>${org.apache.beam.version}</version>
    </dependency>

    <dependency>
      <groupId>org.apache.beam</groupId>
      <artifactId>beam-sdks-java-io-kafka</artifactId>
      <version>${org.apache.beam.version}</version>
    </dependency>

    <dependency>
      <groupId>redis.clients</groupId>
      <artifactId>jedis</artifactId>
    </dependency>

    <dependency>
      <groupId>org.slf4j</groupId>
      <artifactId>slf4j-api</artifactId>
    </dependency>

<<<<<<< HEAD
    <!-- library does not need logging impl -->

=======
>>>>>>> fe520a96
    <!-- To run actual Redis for ingestion integration test -->
    <dependency>
      <groupId>com.github.kstyrc</groupId>
      <artifactId>embedded-redis</artifactId>
    </dependency>

    <!-- To run actual Kafka for ingestion integration test -->
    <dependency>
      <groupId>org.apache.kafka</groupId>
      <artifactId>kafka_2.12</artifactId>
      <scope>test</scope>
    </dependency>

    <dependency>
      <groupId>com.google.guava</groupId>
      <artifactId>guava</artifactId>
    </dependency>
    <dependency>
      <groupId>com.datadoghq</groupId>
      <artifactId>java-dogstatsd-client</artifactId>
      <version>2.8.1</version>
    </dependency>

  </dependencies>
</project><|MERGE_RESOLUTION|>--- conflicted
+++ resolved
@@ -225,11 +225,6 @@
       <artifactId>slf4j-api</artifactId>
     </dependency>
 
-<<<<<<< HEAD
-    <!-- library does not need logging impl -->
-
-=======
->>>>>>> fe520a96
     <!-- To run actual Redis for ingestion integration test -->
     <dependency>
       <groupId>com.github.kstyrc</groupId>
