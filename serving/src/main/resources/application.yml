--- conflicted
+++ resolved
@@ -56,43 +56,6 @@
     # The service name identifier for the tracing data
     service-name: feast_serving
 
-<<<<<<< HEAD
-  store:
-    # Path containing the store configuration for this serving store.
-    config-path: ${FEAST_STORE_CONFIG_PATH:serving/sample_redis_config.yml}
-    # If serving redis, the redis pool max size
-    redis-pool-max-size: ${FEAST_REDIS_POOL_MAX_SIZE:128}
-    # If serving redis, the redis pool max idle conns
-    redis-pool-max-idle: ${FEAST_REDIS_POOL_MAX_IDLE:16}
-
-  jobs:
-    # staging-location specifies the URI to store intermediate files for batch serving.
-    # Feast Serving client is expected to have read access to this staging location
-    # to download the batch features.
-    #
-    # For example: gs://mybucket/myprefix
-    # Please omit the trailing slash in the URI.
-    staging-location: ${FEAST_JOB_STAGING_LOCATION:}
-    #
-    # Retry options for BigQuery jobs:
-    bigquery-initial-retry-delay-secs: 1
-    bigquery-total-timeout-secs: 21600
-    #
-    # Type of store to store job metadata. This only needs to be set if the
-    # serving store type is Bigquery.
-    store-type: ${FEAST_JOB_STORE_TYPE:}
-    #
-    # Job store connection options. If the job store is redis, the following items are required:
-    #
-    # store-options:
-    #   host: localhost
-    #   port: 6379
-    # Optionally, you can configure the connection pool with the following items:
-    #   max-conn: 8
-    #   max-idle: 8
-    #   max-wait-millis: 50
-    store-options: {}
-=======
   # The job store is used to maintain job management state for Feast Serving. This is required when using certain
   # historical stores like BigQuery. Only Redis is supported as a job store.
   job_store:
@@ -100,7 +63,6 @@
     redis_host: localhost
     # Redis port to connect to
     redis_port: 6379
->>>>>>> de8e4e1f
 
 grpc:
   # The port number Feast Serving GRPC service should listen on
