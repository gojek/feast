FROM openjdk:11-jdk

<<<<<<< HEAD
ARG REVISION=dev

COPY serving/target/feast-serving-$REVISION.jar /usr/share/feast/feast-serving.jar
# TODO: Move this to custom base image
=======
FROM maven:3.6-jdk-11 as builder
ARG REVISION=dev
COPY  . /build
WORKDIR /build
#
# Setting Maven repository .m2 directory relative to /build folder gives the
# user to optionally use cached repository when building the image by copying
# the existing .m2 directory to $FEAST_REPO_ROOT/.m2
#
ENV MAVEN_OPTS="-Dmaven.repo.local=/build/.m2/repository -DdependencyLocationsEnabled=false"
RUN mvn --also-make --projects serving -Drevision=$REVISION \
  -DskipTests=true --batch-mode clean package
#
# Download grpc_health_probe to run health check for Feast Serving
# https://kubernetes.io/blog/2018/10/01/health-checking-grpc-servers-on-kubernetes/
#
>>>>>>> a72e2127
RUN wget -q https://github.com/grpc-ecosystem/grpc-health-probe/releases/download/v0.3.1/grpc_health_probe-linux-amd64 \
         -O /usr/bin/grpc-health-probe && \
    chmod +x /usr/bin/grpc-health-probe

<<<<<<< HEAD
ENV JAVA_OPTS=-XX:+UnlockExperimentalVMOptions

ENTRYPOINT java $JAVA_OPTS -jar /usr/share/feast/feast-serving.jar
=======
# ============================================================
# Build stage 2: Production
# ============================================================

FROM openjdk:11-jre-slim as production
ARG REVISION=dev
COPY --from=builder /build/serving/target/feast-serving-$REVISION.jar /opt/feast/feast-serving.jar
COPY --from=builder /usr/bin/grpc-health-probe /usr/bin/grpc-health-probe
CMD ["java",\
     "-Xms1024m",\
     "-Xmx1024m",\
     "-jar",\
     "/opt/feast/feast-serving.jar"]
>>>>>>> a72e2127
<|MERGE_RESOLUTION|>--- conflicted
+++ resolved
@@ -1,48 +1,13 @@
-FROM openjdk:11-jdk
+FROM openjdk:11-jre-slim
 
-<<<<<<< HEAD
 ARG REVISION=dev
 
 COPY serving/target/feast-serving-$REVISION.jar /usr/share/feast/feast-serving.jar
 # TODO: Move this to custom base image
-=======
-FROM maven:3.6-jdk-11 as builder
-ARG REVISION=dev
-COPY  . /build
-WORKDIR /build
-#
-# Setting Maven repository .m2 directory relative to /build folder gives the
-# user to optionally use cached repository when building the image by copying
-# the existing .m2 directory to $FEAST_REPO_ROOT/.m2
-#
-ENV MAVEN_OPTS="-Dmaven.repo.local=/build/.m2/repository -DdependencyLocationsEnabled=false"
-RUN mvn --also-make --projects serving -Drevision=$REVISION \
-  -DskipTests=true --batch-mode clean package
-#
-# Download grpc_health_probe to run health check for Feast Serving
-# https://kubernetes.io/blog/2018/10/01/health-checking-grpc-servers-on-kubernetes/
-#
->>>>>>> a72e2127
 RUN wget -q https://github.com/grpc-ecosystem/grpc-health-probe/releases/download/v0.3.1/grpc_health_probe-linux-amd64 \
          -O /usr/bin/grpc-health-probe && \
     chmod +x /usr/bin/grpc-health-probe
 
-<<<<<<< HEAD
 ENV JAVA_OPTS=-XX:+UnlockExperimentalVMOptions
 
-ENTRYPOINT java $JAVA_OPTS -jar /usr/share/feast/feast-serving.jar
-=======
-# ============================================================
-# Build stage 2: Production
-# ============================================================
-
-FROM openjdk:11-jre-slim as production
-ARG REVISION=dev
-COPY --from=builder /build/serving/target/feast-serving-$REVISION.jar /opt/feast/feast-serving.jar
-COPY --from=builder /usr/bin/grpc-health-probe /usr/bin/grpc-health-probe
-CMD ["java",\
-     "-Xms1024m",\
-     "-Xmx1024m",\
-     "-jar",\
-     "/opt/feast/feast-serving.jar"]
->>>>>>> a72e2127
+ENTRYPOINT java $JAVA_OPTS -jar /usr/share/feast/feast-serving.jar