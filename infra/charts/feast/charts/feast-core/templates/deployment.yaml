apiVersion: apps/v1
kind: Deployment
metadata:
  name: {{ template "feast-core.fullname" . }}
  namespace: {{ .Release.Namespace }}
  labels:
    app: {{ template "feast-core.name" . }}
    component: core
    chart: {{ .Chart.Name }}-{{ .Chart.Version | replace "+" "_" }}
    release: {{ .Release.Name }}
    heritage: {{ .Release.Service }}
spec:
  replicas: {{ .Values.replicaCount }}
  selector:
    matchLabels:
      app: {{ template "feast-core.name" . }}
      component: core
      release: {{ .Release.Name }}
  template:
    metadata:
      {{- if .Values.prometheus.enabled }}
      annotations:
      {{ $config := index .Values "application.yaml" }}
        prometheus.io/path: /metrics
        prometheus.io/port: "{{ $config.server.port }}"
        prometheus.io/scrape: "true"
      {{- end }}
      labels:
        app: {{ template "feast-core.name" . }}
        component: core
        release: {{ .Release.Name }}
    spec:
      {{- with .Values.nodeSelector }}
      nodeSelector:
        {{- toYaml . | nindent 8 }}
      {{- end }}

      volumes:
      - name: {{ template "feast-core.fullname" . }}-config
        configMap:
          name: {{ template "feast-core.fullname" . }}
      {{- if .Values.gcpServiceAccount.useExistingSecret }}
      - name: {{ template "feast-core.fullname" . }}-gcpserviceaccount
        secret:
          secretName: {{ .Values.gcpServiceAccount.existingSecret.name }}
      {{- end }}

      containers:
      - name: {{ .Chart.Name }}
        image: '{{ .Values.image.repository }}:{{ required "No .image.tag found. This must be provided as input."  .Values.image.tag }}'
        imagePullPolicy: {{ .Values.image.pullPolicy }}

        volumeMounts:
        - name: {{ template "feast-core.fullname" . }}-config
          mountPath: "{{ .Values.springConfigMountPath }}"
        {{- if .Values.gcpServiceAccount.useExistingSecret }}
        - name: {{ template "feast-core.fullname" . }}-gcpserviceaccount
          mountPath: {{ .Values.gcpServiceAccount.mountPath }}
          readOnly: true
        {{- end }}

        env:
        - name: LOG_TYPE
          value: {{ .Values.logType | quote }}
        - name: LOG_LEVEL
          value: {{ .Values.logLevel | quote }}

        {{- if .Values.postgresql.enabled }}
        - name: SPRING_DATASOURCE_USERNAME
          value: {{ .Values.postgresql.postgresqlUsername | quote }}
        - name: SPRING_DATASOURCE_PASSWORD
          value: {{ .Values.postgresql.postgresqlPassword | quote }}
        {{- end }}

        {{- if .Values.gcpServiceAccount.useExistingSecret }}
        - name: GOOGLE_APPLICATION_CREDENTIALS
          value: {{ .Values.gcpServiceAccount.mountPath }}/{{ .Values.gcpServiceAccount.existingSecret.key }}
        {{- end }}
        {{- if .Values.gcpProjectId }}
        - name: GOOGLE_CLOUD_PROJECT
          value: {{ .Values.gcpProjectId | quote }}
        {{- end }}

        command:
        - java
        {{- range .Values.jvmOptions }}
        - {{ . | quote }}
        {{- end }}
        - -jar
        - {{ .Values.jarPath | quote }}
        - "--spring.config.location=file:{{ .Values.springConfigMountPath }}/"
        {{- $profilesArray := splitList "," .Values.springConfigProfilesActive -}}
        {{- $profilesArray = append $profilesArray (.Values.postgresql.enabled | ternary "bundled-postgresql" "") -}}
        {{- $profilesArray = append $profilesArray (.Values.kafka.enabled | ternary "bundled-kafka" "") -}}
<<<<<<< HEAD
=======
        {{- $profilesArray = append $profilesArray (index .Values "prometheus-statsd-exporter" "enabled" | ternary "bundled-statsd" "") -}}
>>>>>>> 761dfff8
        {{- $profilesArray = compact $profilesArray -}}
        {{- if $profilesArray }}
        - "--spring.profiles.active={{ join "," $profilesArray }}"
        {{- end }}

        ports:
        - name: http
          containerPort: {{ .Values.service.http.targetPort }}
        - name: grpc
          containerPort: {{ .Values.service.grpc.targetPort }}

        {{- if .Values.livenessProbe.enabled }}
        livenessProbe:
          httpGet:
            path: /healthz
            port: {{ .Values.service.http.targetPort }}
          initialDelaySeconds: {{ .Values.livenessProbe.initialDelaySeconds }}
          periodSeconds: {{ .Values.livenessProbe.periodSeconds }}
          successThreshold: {{ .Values.livenessProbe.successThreshold }}
          timeoutSeconds: {{ .Values.livenessProbe.timeoutSeconds }}
          failureThreshold: {{ .Values.livenessProbe.failureThreshold }}
        {{- end }}

        {{- if .Values.readinessProbe.enabled }}
        readinessProbe:
          httpGet:
            path: /healthz
            port: {{ .Values.service.http.targetPort }}
          initialDelaySeconds: {{ .Values.readinessProbe.initialDelaySeconds }}
          periodSeconds: {{ .Values.readinessProbe.periodSeconds }}
          successThreshold: {{ .Values.readinessProbe.successThreshold }}
          timeoutSeconds: {{ .Values.readinessProbe.timeoutSeconds }}
          failureThreshold: {{ .Values.readinessProbe.failureThreshold }}
        {{- end }}

        resources:
          {{- toYaml .Values.resources | nindent 10 }}<|MERGE_RESOLUTION|>--- conflicted
+++ resolved
@@ -92,10 +92,7 @@
         {{- $profilesArray := splitList "," .Values.springConfigProfilesActive -}}
         {{- $profilesArray = append $profilesArray (.Values.postgresql.enabled | ternary "bundled-postgresql" "") -}}
         {{- $profilesArray = append $profilesArray (.Values.kafka.enabled | ternary "bundled-kafka" "") -}}
-<<<<<<< HEAD
-=======
         {{- $profilesArray = append $profilesArray (index .Values "prometheus-statsd-exporter" "enabled" | ternary "bundled-statsd" "") -}}
->>>>>>> 761dfff8
         {{- $profilesArray = compact $profilesArray -}}
         {{- if $profilesArray }}
         - "--spring.profiles.active={{ join "," $profilesArray }}"
